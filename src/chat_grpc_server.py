import logging
import queue
import threading
import time
from concurrent import futures
<<<<<<< HEAD
from google.protobuf.json_format import MessageToDict, ParseDict
from google.protobuf.struct_pb2 import Struct

from src.protocols.grpc import chat_pb2, chat_pb2_grpc
=======
from typing import Any, Dict

import chat_pb2
import chat_pb2_grpc
import grpc
from google.protobuf.json_format import MessageToDict, ParseDict
from google.protobuf.struct_pb2 import Struct

>>>>>>> 5c7c4bb5
from src.database.db_manager import DatabaseManager


class ChatServiceServicer(chat_pb2_grpc.ChatServiceServicer):
    def __init__(self, db_path: str = "chat.db") -> None:
        self.db: DatabaseManager = DatabaseManager(db_path)
        # Maintain a mapping of logged-in users to a Queue for pushing messages.
        self.active_subscribers: Dict[str, queue.Queue] = {}  # {username: queue.Queue}
        self.lock: threading.Lock = threading.Lock()

    def CreateAccount(
        self, request: chat_pb2.ChatMessage, context: grpc.ServicerContext
    ) -> chat_pb2.ChatMessage:
        # Extract username and password from the Struct payload.
        payload = MessageToDict(request.payload)
        username = payload.get("username")
        password = payload.get("password")
        if not username or not password:
            context.set_code(grpc.StatusCode.INVALID_ARGUMENT)
            context.set_details("Username and password required.")
            return chat_pb2.ChatMessage()

        if self.db.create_account(username, password):
            response_payload = {"text": "Account created successfully."}
            response = chat_pb2.ChatMessage(
                type=chat_pb2.MessageType.SUCCESS,
                payload=ParseDict(response_payload, Struct()),
                sender="SERVER",
                recipient=username,
                timestamp=time.time(),
            )
            return response
        else:
            # Instead of setting an error, instruct the client to login.
            response_payload = {"text": "Username already exists. Please login instead."}
            response = chat_pb2.ChatMessage(
                type=chat_pb2.MessageType.SUCCESS,
                payload=ParseDict(response_payload, Struct()),
                sender="SERVER",
                recipient=username,
                timestamp=time.time()
            )
            return response


    def Login(
        self, request: chat_pb2.ChatMessage, context: grpc.ServicerContext
    ) -> chat_pb2.ChatMessage:
        payload = MessageToDict(request.payload)
        username = payload.get("username")
        password = payload.get("password")
        if not username or not password:
            context.set_code(grpc.StatusCode.INVALID_ARGUMENT)
            context.set_details("Username and password required.")
            return chat_pb2.ChatMessage()

        # Handle dummy login for account existence check.
        if password == "dummy_password":
            if not self.db.user_exists(username):
                context.set_code(grpc.StatusCode.NOT_FOUND)
                context.set_details("Account does not exist.")
                return chat_pb2.ChatMessage()
            else:
                context.set_code(grpc.StatusCode.UNAUTHENTICATED)
                context.set_details("Invalid password.")
                return chat_pb2.ChatMessage()

        if self.db.verify_login(username, password):
            unread_count = self.db.get_unread_message_count(username)
            response_payload = {
                "text": f"Login successful. You have {unread_count} unread messages."
            }
            response = chat_pb2.ChatMessage(
                type=chat_pb2.MessageType.SUCCESS,
                payload=ParseDict(response_payload, Struct()),
                sender="SERVER",
                recipient=username,
                timestamp=time.time(),
            )
            return response
        else:
            context.set_code(grpc.StatusCode.UNAUTHENTICATED)
            context.set_details("Invalid username or password.")
            return chat_pb2.ChatMessage()

    def SendMessage(
        self, request: chat_pb2.ChatMessage, context: grpc.ServicerContext
    ) -> chat_pb2.ChatMessage:
        payload = MessageToDict(request.payload)
        sender = request.sender
        recipient = request.recipient
        message_text = payload.get("text", "")
        if not self.db.user_exists(recipient):
            context.set_code(grpc.StatusCode.NOT_FOUND)
            context.set_details("Recipient does not exist.")
            return chat_pb2.ChatMessage()

        delivered = False
        with self.lock:
            if recipient in self.active_subscribers:
                delivered = True
                new_msg = chat_pb2.ChatMessage(
                    type=chat_pb2.MessageType.SEND_MESSAGE,
                    payload=request.payload,
                    sender=sender,
                    recipient=recipient,
                    timestamp=time.time(),
                )
                self.active_subscribers[recipient].put(new_msg)

        # Store the message in the database. Mark as delivered if we pushed it immediately.
        message_id = self.db.store_message(sender, recipient, message_text, delivered)
        if delivered and message_id:
            self.db.mark_message_as_delivered(message_id)

        response_payload = {"text": "Message sent successfully."}
        response = chat_pb2.ChatMessage(
            type=chat_pb2.MessageType.SUCCESS,
            payload=ParseDict(response_payload, Struct()),
            sender="SERVER",
            recipient=sender,
            timestamp=time.time(),
        )
        return response

<<<<<<< HEAD
    def ReadMessages(self, request, context):
        username = request.recipient
        q = queue.Queue()
=======
    def ReadMessages(
        self, request: chat_pb2.ChatMessage, context: grpc.ServicerContext
    ) -> Any:  # Using Any because it yields chat_pb2.ChatMessage
        # Client should provide its username in the 'recipient' field.
        username = request.recipient
        # Register subscriber by creating a new Queue for this user.
        q: queue.Queue = queue.Queue()
>>>>>>> 5c7c4bb5
        with self.lock:
            self.active_subscribers[username] = q

        try:
            # Deliver any undelivered messages from the database.
            undelivered = self.db.get_undelivered_messages(username)
            for msg in undelivered:
                timestamp_val = msg.get("timestamp", time.time())
                try:
                    timestamp_val = float(timestamp_val)
                except (ValueError, TypeError):
                    timestamp_val = time.time()
                
                response_payload = {"text": msg["content"], "id": msg["id"]}
                chat_msg = chat_pb2.ChatMessage(
                    type=chat_pb2.MessageType.SEND_MESSAGE,
                    payload=ParseDict(response_payload, Struct()),
                    sender=msg["from"],
                    recipient=username,
<<<<<<< HEAD
                    timestamp=timestamp_val
=======
                    timestamp=msg.get("timestamp", time.time()),
>>>>>>> 5c7c4bb5
                )
                yield chat_msg
                self.db.mark_message_as_delivered(msg["id"])

            # Continuously process new messages as they arrive.
            while True:
                try:
                    message = q.get(timeout=60)
                    yield message
                except queue.Empty:
                    if context.is_active():
                        continue
                    else:
                        break
        finally:
            with self.lock:
                if username in self.active_subscribers:
                    del self.active_subscribers[username]

    def ListAccounts(
        self, request: chat_pb2.ChatMessage, context: grpc.ServicerContext
    ) -> chat_pb2.ChatMessage:
        payload = MessageToDict(request.payload)
        pattern = payload.get("pattern", "")
        page = int(payload.get("page", 1))
        per_page = 10  # Number of accounts per page.
        result = self.db.list_accounts(pattern, page, per_page)
        response = chat_pb2.ChatMessage(
            type=chat_pb2.MessageType.SUCCESS,
            payload=ParseDict(result, Struct()),
            sender="SERVER",
            recipient=request.sender,
            timestamp=time.time(),
        )
        return response

    def DeleteMessages(
        self, request: chat_pb2.ChatMessage, context: grpc.ServicerContext
    ) -> chat_pb2.ChatMessage:
        payload = MessageToDict(request.payload)
        message_ids = payload.get("message_ids", [])
        if not isinstance(message_ids, list):
            context.set_code(grpc.StatusCode.INVALID_ARGUMENT)
            context.set_details("'message_ids' must be a list.")
            return chat_pb2.ChatMessage()

        success = self.db.delete_messages(request.sender, message_ids)
        if success:
            response_payload = {"text": "Messages deleted successfully."}
            msg_type = chat_pb2.MessageType.SUCCESS
        else:
            response_payload = {"text": "Failed to delete messages."}
            msg_type = chat_pb2.MessageType.ERROR

        response = chat_pb2.ChatMessage(
            type=msg_type,
            payload=ParseDict(response_payload, Struct()),
            sender="SERVER",
            recipient=request.sender,
            timestamp=time.time(),
        )
        return response

    def DeleteAccount(
        self, request: chat_pb2.ChatMessage, context: grpc.ServicerContext
    ) -> chat_pb2.ChatMessage:
        username = request.sender
        if self.db.delete_account(username):
            response_payload = {"text": "Account deleted successfully."}
            response = chat_pb2.ChatMessage(
                type=chat_pb2.MessageType.SUCCESS,
                payload=ParseDict(response_payload, Struct()),
                sender="SERVER",
                recipient=username,
                timestamp=time.time(),
            )
            return response
        else:
            context.set_code(grpc.StatusCode.INTERNAL)
            context.set_details("Failed to delete account.")
            return chat_pb2.ChatMessage()

    def ListChatPartners(
        self, request: chat_pb2.ChatMessage, context: grpc.ServicerContext
    ) -> chat_pb2.ChatMessage:
        username = request.sender
        partners = self.db.get_chat_partners(username)
        unread_map = {}
        for p in partners:
            unread_map[p] = self.db.get_unread_between_users(username, p)
        response_payload = {"chat_partners": partners, "unread_map": unread_map}
        response = chat_pb2.ChatMessage(
            type=chat_pb2.MessageType.SUCCESS,
            payload=ParseDict(response_payload, Struct()),
            sender="SERVER",
            recipient=username,
            timestamp=time.time(),
        )
        return response


def serve() -> None:
    server = grpc.server(futures.ThreadPoolExecutor(max_workers=10))
    chat_pb2_grpc.add_ChatServiceServicer_to_server(ChatServiceServicer(), server)
    server.add_insecure_port("[::]:50051")
    server.start()
    server.wait_for_termination()


if __name__ == "__main__":
    logging.basicConfig()
    serve()<|MERGE_RESOLUTION|>--- conflicted
+++ resolved
@@ -3,21 +3,11 @@
 import threading
 import time
 from concurrent import futures
-<<<<<<< HEAD
+from typing import Any
 from google.protobuf.json_format import MessageToDict, ParseDict
 from google.protobuf.struct_pb2 import Struct
 
 from src.protocols.grpc import chat_pb2, chat_pb2_grpc
-=======
-from typing import Any, Dict
-
-import chat_pb2
-import chat_pb2_grpc
-import grpc
-from google.protobuf.json_format import MessageToDict, ParseDict
-from google.protobuf.struct_pb2 import Struct
-
->>>>>>> 5c7c4bb5
 from src.database.db_manager import DatabaseManager
 
 
@@ -143,19 +133,9 @@
         )
         return response
 
-<<<<<<< HEAD
-    def ReadMessages(self, request, context):
+    def ReadMessages(self, request, context) -> Any:
         username = request.recipient
         q = queue.Queue()
-=======
-    def ReadMessages(
-        self, request: chat_pb2.ChatMessage, context: grpc.ServicerContext
-    ) -> Any:  # Using Any because it yields chat_pb2.ChatMessage
-        # Client should provide its username in the 'recipient' field.
-        username = request.recipient
-        # Register subscriber by creating a new Queue for this user.
-        q: queue.Queue = queue.Queue()
->>>>>>> 5c7c4bb5
         with self.lock:
             self.active_subscribers[username] = q
 
@@ -175,11 +155,7 @@
                     payload=ParseDict(response_payload, Struct()),
                     sender=msg["from"],
                     recipient=username,
-<<<<<<< HEAD
                     timestamp=timestamp_val
-=======
-                    timestamp=msg.get("timestamp", time.time()),
->>>>>>> 5c7c4bb5
                 )
                 yield chat_msg
                 self.db.mark_message_as_delivered(msg["id"])
