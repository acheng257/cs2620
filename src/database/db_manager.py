# db_manager.py

import sqlite3
from typing import Any, Dict, List, Optional

import bcrypt


class DatabaseManager:
    """
    Manages all database operations for the chat system.

    This class handles:
    - User account management (creation, verification, deletion)
    - Message storage and retrieval
    - Message status tracking (read/unread, delivered/undelivered)
    - Chat partner relationships
    - Message history and pagination

    The database schema consists of:
    1. accounts: Stores user accounts and password hashes
    2. messages: Stores all messages with metadata and delivery status
    3. user_preferences: Stores user-specific preferences (e.g. message_limit)

    All methods include proper error handling and logging.
    """

    def __init__(self, db_path: str = "chat.db") -> None:
        """
        Initialize the database manager.

        Args:
            db_path (str, optional): Path to SQLite database file. Defaults to "chat.db"
        """
        self.db_path: str = db_path
        self.init_database()

    def init_database(self) -> None:
        """
        Initialize the database schema.

        Creates the necessary tables if they don't exist:
        - accounts: username (PK), password_hash, created_at
        - messages: id (PK), sender, recipient, content, timestamp,
            is_read, is_delivered, sender_deleted, recipient_deleted
        - user_preferences: username (PK), message_limit

        Raises:
            Exception: If database initialization fails
        """
        try:
            with sqlite3.connect(self.db_path) as conn:
                cursor = conn.cursor()

                # Create accounts table
                cursor.execute(
                    """
                    CREATE TABLE IF NOT EXISTS accounts (
                        username TEXT PRIMARY KEY,
                        password_hash BLOB NOT NULL,
                        created_at DATETIME DEFAULT CURRENT_TIMESTAMP
                    )
                    """
                )

                # Create messages table with read, delivered, and deleted status
                cursor.execute(
                    """
                    CREATE TABLE IF NOT EXISTS messages (
                        id INTEGER PRIMARY KEY AUTOINCREMENT,
                        sender TEXT NOT NULL,
                        recipient TEXT NOT NULL,
                        content TEXT NOT NULL,
                        timestamp DATETIME DEFAULT CURRENT_TIMESTAMP,
                        is_read BOOLEAN DEFAULT FALSE,
                        is_delivered BOOLEAN DEFAULT TRUE,
                        sender_deleted BOOLEAN DEFAULT FALSE,
                        recipient_deleted BOOLEAN DEFAULT FALSE,
                        FOREIGN KEY (sender) REFERENCES accounts(username),
                        FOREIGN KEY (recipient) REFERENCES accounts(username)
                    )
                    """
                )

                # Create user_preferences table for storing user-specific settings
                cursor.execute(
                    """
                    CREATE TABLE IF NOT EXISTS user_preferences (
                        username TEXT PRIMARY KEY,
                        message_limit INTEGER DEFAULT 50,
                        FOREIGN KEY (username) REFERENCES accounts(username)
                    )
                    """
                )

                cursor.execute(
                    """
                    CREATE TABLE IF NOT EXISTS chat_preferences (
                        username TEXT NOT NULL,
                        partner TEXT NOT NULL,
                        message_limit INTEGER DEFAULT 50,
                        PRIMARY KEY (username, partner),
                        FOREIGN KEY (username) REFERENCES accounts(username),
                        FOREIGN KEY (partner) REFERENCES accounts(username)
                    )
                    """
                )

                conn.commit()
        except Exception as e:
            print(f"Error initializing database: {e}")
            raise

    def create_account(self, username: str, password: str) -> bool:
        """
        Create a new user account.

        Args:
            username (str): Desired username
            password (str): User's password

        Returns:
            bool: True if account created successfully, False if username exists or error occurs

        Note:
            Password is hashed using bcrypt before storage.
            Username must be unique.
        """
        try:
            salt = bcrypt.gensalt()
            password_hash = bcrypt.hashpw(password.encode("utf-8"), salt)

            with sqlite3.connect(self.db_path) as conn:
                cursor = conn.cursor()
                cursor.execute(
                    "INSERT INTO accounts (username, password_hash) VALUES (?, ?)",
                    (username, password_hash),
                )
                # Also insert default preferences for the new user.
                cursor.execute(
                    "INSERT INTO user_preferences (username, message_limit) VALUES (?, ?)",
                    (username, 50),
                )
                conn.commit()
                return True
        except sqlite3.IntegrityError:
            # Username already exists
            return False
        except Exception as e:
            print(f"Error creating account: {e}")
            return False

    def verify_login(self, username: str, password: str) -> bool:
        """
        Verify user login credentials.

        Args:
            username (str): Username to verify
            password (str): Password to verify

        Returns:
            bool: True if credentials are valid, False otherwise

        Note:
            Uses bcrypt to verify password against stored hash.
        """
        try:
            with sqlite3.connect(self.db_path) as conn:
                cursor = conn.cursor()
                cursor.execute("SELECT password_hash FROM accounts WHERE username = ?", (username,))
                result = cursor.fetchone()

                if result is None:
                    return False

                stored_hash = result[0]
                return bool(bcrypt.checkpw(password.encode("utf-8"), stored_hash))
        except Exception as e:
            print(f"Error verifying login: {e}")
            return False

    def get_unread_message_count(self, username: str) -> int:
        """
        Get total number of unread messages for a user.

        Args:
            username (str): Username to check

        Returns:
            int: Number of unread messages across all conversations

        Note:
            Only counts messages where user is the recipient.
        """
        try:
            with sqlite3.connect(self.db_path) as conn:
                cursor = conn.cursor()
                cursor.execute(
                    "SELECT COUNT(*) FROM messages WHERE recipient = ?\
                          AND is_read = FALSE AND recipient_deleted = FALSE",
                    (username,),
                )
                result = cursor.fetchone()
                return result[0] if result is not None else 0
        except Exception as e:
            print(f"Error getting unread message count: {e}")
            return 0

    def delete_account(self, username: str) -> bool:
        """
        Delete a user account and all associated messages.

        Args:
            username (str): Username of account to delete

        Returns:
            bool: True if account deleted successfully, False otherwise

        Note:
            This operation cascades to delete all messages sent by or to the user.
        """
        try:
            with sqlite3.connect(self.db_path) as conn:
                cursor = conn.cursor()
                # Delete all messages sent by or to the user
                cursor.execute(
                    "DELETE FROM messages WHERE sender = ? OR recipient = ?", (username, username)
                )
                # Delete the account
                cursor.execute("DELETE FROM accounts WHERE username = ?", (username,))
                # Delete user preferences
                cursor.execute("DELETE FROM user_preferences WHERE username = ?", (username,))
                conn.commit()
                return True
        except Exception as e:
            print(f"Error deleting account: {e}")
            return False

    def user_exists(self, username: str) -> bool:
        """
        Check if a username exists in the database.

        Args:
            username (str): Username to check

        Returns:
            bool: True if user exists, False otherwise
        """
        try:
            with sqlite3.connect(self.db_path) as conn:
                cursor = conn.cursor()
                cursor.execute("SELECT 1 FROM accounts WHERE username = ?", (username,))
                return cursor.fetchone() is not None
        except Exception as e:
            print(f"Error checking user existence: {e}")
            return False

    def store_message(
        self, sender: str, recipient: str, content: str, is_delivered: bool = True
    ) -> Optional[int]:
        """
        Store a new message in the database.

        Args:
            sender (str): Username of message sender
            recipient (str): Username of message recipient
            content (str): Message content
            is_delivered (bool, optional): Whether message was delivered. Defaults to True

        Returns:
            Optional[int]: The message ID if stored successfully, None otherwise

        Note:
            Messages are always stored as unread initially.
            Delivery status can be set for offline message queueing.
        """
        try:
            with sqlite3.connect(self.db_path) as conn:
                cursor = conn.cursor()
                cursor.execute(
                    "INSERT INTO messages (sender, recipient, content, \
                        is_delivered, is_read) VALUES (?, ?, ?, ?, ?)",
                    (sender, recipient, content, is_delivered, False),
                )
                conn.commit()
                return cursor.lastrowid
        except Exception as e:
            print(f"Error storing message: {e}")
            return None

    def mark_messages_as_read(self, username: str, message_ids: Optional[List[int]] = None) -> bool:
        """
        Mark messages as read for a user.

        Args:
            username (str): Username of message recipient
            message_ids (Optional[List[int]], optional): Specific message IDs to mark.
                If None, marks all messages as read. Defaults to None.

        Returns:
            bool: True if operation successful, False otherwise

        Note:
            Only marks messages where user is the recipient.
        """
        try:
            with sqlite3.connect(self.db_path) as conn:
                cursor = conn.cursor()
                if message_ids:
                    placeholder = ",".join("?" for _ in message_ids)
                    query = f"UPDATE messages SET is_read = TRUE \
                        WHERE recipient = ? AND id IN ({placeholder})"
                    params = [username] + message_ids
                    cursor.execute(query, params)
                else:
                    cursor.execute(
                        "UPDATE messages SET is_read = TRUE WHERE \
                            recipient = ? AND recipient_deleted = FALSE",
                        (username,),
                    )
                conn.commit()
                return True
        except Exception as e:
            print(f"Error marking messages as read: {e}")
            return False

    def list_accounts(self, pattern: str = "", page: int = 1, per_page: int = 10) -> Dict[str, Any]:
        """
        List user accounts with optional pattern matching and pagination.

        Args:
            pattern (str, optional): Username pattern to filter by. Defaults to "".
            page (int, optional): Page number (1-based). Defaults to 1.
            per_page (int, optional): Results per page. Defaults to 10.

        Returns:
            Dict[str, Any]: Dictionary containing:
                'users': List of usernames,
                'total': Total matching accounts,
                'page': Current page number,
                'per_page': Results per page
        """
        try:
            with sqlite3.connect(self.db_path) as conn:
                cursor = conn.cursor()
                like_pattern = f"%{pattern}%"

                cursor.execute(
                    "SELECT COUNT(*) FROM accounts WHERE username LIKE ?", (like_pattern,)
                )
                total_count = cursor.fetchone()[0]

                offset = (page - 1) * per_page

                cursor.execute(
                    """
                    SELECT username FROM accounts
                    WHERE username LIKE ?
                    ORDER BY username
                    LIMIT ? OFFSET ?
                    """,
                    (like_pattern, per_page, offset),
                )
                rows = cursor.fetchall()
                print(rows)
                return {
                    "users": [r[0] for r in rows],
                    "total": total_count,
                    "page": page,
                    "per_page": per_page,
                }
        except Exception as e:
            print(f"Error listing accounts: {e}")
            return {"users": [], "total": 0, "page": page, "per_page": per_page}

    def get_messages_for_user(
        self, username: str, offset: int = 0, limit: int = 10
    ) -> Dict[str, Any]:
        """
        Get all messages for a user with pagination.

        Args:
            username (str): Username to get messages for
            offset (int, optional): Number of messages to skip. Defaults to 0.
            limit (int, optional): Maximum messages to return. Defaults to 10.

        Returns:
            Dict[str, Any]: Dictionary containing:
                'messages': List of message dictionaries,
                'total': Total message count
        """
        try:
            with sqlite3.connect(self.db_path) as conn:
                cursor = conn.cursor()

                cursor.execute(
                    """
                    SELECT COUNT(*)
                    FROM messages
                    WHERE (sender = ? OR recipient = ?)
                      AND (sender_deleted = FALSE OR recipient_deleted = FALSE)
                    """,
                    (username, username),
                )
                total_count = cursor.fetchone()[0]

                cursor.execute(
                    """
                    SELECT id, sender, recipient,
                    content, timestamp, is_read,
                      is_delivered, sender_deleted,
                      recipient_deleted
                    FROM messages
                    WHERE (sender = ? AND sender_deleted = FALSE)
                      OR (recipient = ? AND recipient_deleted = FALSE)
                    ORDER BY timestamp DESC
                    LIMIT ? OFFSET ?
                    """,
                    (username, username, limit, offset),
                )
                rows = cursor.fetchall()
                print(rows)
                messages = []
                for row in rows:
                    messages.append(
                        {
                            "id": row[0],
                            "from": row[1],
                            "to": row[2],
                            "content": row[3],
                            "timestamp": row[4],
                            "is_read": bool(row[5]),
                            "is_delivered": bool(row[6]),
                        }
                    )

                return {"messages": messages, "total": total_count}
        except Exception as e:
            print(f"Error getting messages: {e}")
            return {"messages": [], "total": 0}

    def delete_messages(self, username: str, message_ids: List[int]) -> bool:
        """
        Delete specific messages for a user.

        Args:
            username (str): Username of message owner
            message_ids (List[int]): List of message IDs to delete

        Returns:
            bool: True if all messages deleted successfully, False otherwise
<<<<<<< HEAD

        Note:
            Only deletes messages where the user is either sender or recipient.
            Operation is atomic - either all messages are deleted or none are.
            Returns False if the user doesn't exist.
=======
>>>>>>> 6b365237
        """
        try:
            # First check if user exists
            if not self.user_exists(username):
                return False

            with sqlite3.connect(self.db_path) as conn:
                cursor = conn.cursor()
                for message_id in message_ids:
                    cursor.execute(
                        "SELECT sender, recipient FROM messages WHERE id = ?", (message_id,)
                    )
                    result = cursor.fetchone()
                    if not result:
                        continue
                    sender, recipient = result
                    if username == sender:
                        cursor.execute(
                            "UPDATE messages SET sender_deleted = TRUE WHERE id = ?", (message_id,)
                        )
                    elif username == recipient:
                        cursor.execute(
                            "UPDATE messages SET recipient_deleted = TRUE WHERE id = ?",
                            (message_id,),
                        )
                conn.commit()
                return True
        except Exception as e:
            print(f"Error deleting messages: {e}")
            return False

    def get_chat_partners(self, me: str) -> List[str]:
        """
        Get list of users that have exchanged messages with the specified user.

        Args:
            me (str): Username to find chat partners for

        Returns:
            List[str]: List of usernames that have exchanged messages with the user
        """
        try:
            with sqlite3.connect(self.db_path) as conn:
                cursor = conn.cursor()
                cursor.execute(
                    """
                    SELECT DISTINCT
                        CASE
                            WHEN sender = ? THEN recipient
                            ELSE sender
                        END as partner
                    FROM messages
                    WHERE sender = ? OR recipient = ?
                    ORDER BY partner
                    """,
                    (me, me, me),
                )
                return [row[0] for row in cursor.fetchall()]
        except Exception as e:
            print(f"Error getting chat partners: {e}")
            return []

    def get_messages_between_users(
        self, user1: str, user2: str, offset: int = 0, limit: int = 999999
    ) -> Dict[str, Any]:
        """
        Get messages between two users with pagination.

        Args:
            user1 (str): First username
            user2 (str): Second username
            offset (int, optional): Number of messages to skip. Defaults to 0.
            limit (int, optional): Maximum messages to return. Defaults to 999999.

        Returns:
            Dict[str, Any]: Dictionary containing:
                'messages': List of message dictionaries,
                'total': Total number of messages
        """
        try:
            with sqlite3.connect(self.db_path) as conn:
                cursor = conn.cursor()

                # Mark undelivered messages as delivered
                cursor.execute(
                    "UPDATE messages SET is_delivered = TRUE WHERE sender = \
                        ? AND recipient = ? AND is_delivered = FALSE",
                    (user2, user1),
                )

                query = """
                    SELECT id, sender, recipient, content, timestamp, is_read, is_delivered
                    FROM messages
                    WHERE (
                        (sender = ? AND recipient = ? AND sender_deleted = FALSE)
                        OR
                        (sender = ? AND recipient = ? AND recipient_deleted = FALSE)
                    )
                    ORDER BY timestamp DESC
                    LIMIT ? OFFSET ?
                """
                cursor.execute(query, (user1, user2, user2, user1, limit, offset))
                rows = cursor.fetchall()

                # Count total
                cursor.execute(
                    "SELECT COUNT(*) FROM messages WHERE (sender = ? \
                        AND recipient = ? AND sender_deleted = FALSE) \
                        OR (sender = ? AND recipient = ? AND recipient_deleted = FALSE)",
                    (user1, user2, user1, user2),
                )
                total_count = cursor.fetchone()[0]

                messages = []
                for row in rows:
                    messages.append(
                        {
                            "id": row[0],
                            "from": row[1],
                            "to": row[2],
                            "content": row[3],
                            "timestamp": row[4],
                            "is_read": bool(row[5]),
                            "is_delivered": bool(row[6]),
                        }
                    )
                return {"messages": messages, "total": total_count}
        except Exception as e:
            print(f"Error in get_messages_between_users: {e}")
            return {"messages": [], "total": 0}

    def get_unread_between_users(self, user1: str, user2: str) -> int:
        """
        Get count of unread messages between two users.

        Args:
            user1 (str): Recipient username
            user2 (str): Sender username

        Returns:
            int: Number of unread messages from user2 to user1
        """
        try:
            with sqlite3.connect(self.db_path) as conn:
                cursor = conn.cursor()
                cursor.execute(
                    """
                    SELECT COUNT(*)
                    FROM messages
                    WHERE recipient = ? AND sender = ? AND is_read = FALSE
                    """,
                    (user1, user2),
                )
                result = cursor.fetchone()
                return result[0] if result is not None else 0
        except Exception as e:
            print(f"Error getting unread count between users: {e}")
            return 0

    def get_undelivered_messages(self, username: str) -> List[Dict[str, Any]]:
        """
        Get all undelivered messages for a user.

        Args:
            username (str): Username to get undelivered messages for

        Returns:
            List[Dict[str, Any]]: List of undelivered messages
        """
        try:
            with sqlite3.connect(self.db_path) as conn:
                cursor = conn.cursor()
                cursor.execute(
                    """
                    SELECT id, sender, content, timestamp
                    FROM messages
                    WHERE recipient = ? AND is_delivered = FALSE AND recipient_deleted = FALSE
                    """,
                    (username,),
                )
                messages = []
                for row in cursor.fetchall():
                    messages.append(
                        {
                            "id": row[0],
                            "from": row[1],
                            "content": row[2],
                            "timestamp": row[3],
                        }
                    )
                return messages
        except Exception as e:
            print(f"Error getting undelivered messages: {e}")
            return []

    def mark_message_as_delivered(self, message_id: int) -> bool:
        """
        Mark a specific message as delivered.

        Args:
            message_id (int): ID of the message

        Returns:
            bool: True if message marked as delivered, False otherwise
        """
        try:
            with sqlite3.connect(self.db_path) as conn:
                cursor = conn.cursor()
                cursor.execute(
                    "UPDATE messages SET is_delivered = TRUE WHERE id = ?", (message_id,)
                )
                conn.commit()
                return True
        except Exception as e:
            print(f"Error marking message as delivered: {e}")
<<<<<<< HEAD
=======
            return False

    def get_last_message_id(self, sender: str, recipient: str) -> Optional[int]:
        """
        Get the ID of the most recent message between two users.

        Args:
            sender (str): Username of sender
            recipient (str): Username of recipient

        Returns:
            Optional[int]: ID of the most recent message, or None if no messages exist
        """
        try:
            with sqlite3.connect(self.db_path) as conn:
                cursor = conn.cursor()
                cursor.execute(
                    """
                    SELECT id
                    FROM messages
                    WHERE sender = ? AND recipient = ?
                    ORDER BY timestamp DESC
                    LIMIT 1
                    """,
                    (sender, recipient),
                )
                result = cursor.fetchone()
                return result[0] if result is not None else None
        except Exception as e:
            print(f"Error getting last message ID: {e}")
            return None

    def get_message_limit(self, username: str) -> Any:
        """
        Retrieve the message limit for the given user.

        Args:
            username (str): Username to retrieve the limit for

        Returns:
            int: The message limit. Defaults to 50 if not set or error occurs.
        """
        try:
            with sqlite3.connect(self.db_path) as conn:
                cursor = conn.cursor()
                cursor.execute(
                    "SELECT message_limit FROM user_preferences WHERE username = ?", (username,)
                )
                result = cursor.fetchone()
                if result:
                    return result[0]
                else:
                    # If no record exists, insert default limit (50) and return it.
                    cursor.execute(
                        "INSERT INTO user_preferences (username, message_limit) VALUES (?, ?)",
                        (username, 50),
                    )
                    conn.commit()
                    return 50
        except Exception as e:
            print(f"Error retrieving message limit for user {username}: {e}")
            return 50

    def update_message_limit(self, username: str, limit: int) -> bool:
        """
        Update the message limit for the given user.

        Args:
            username (str): Username to update
            limit (int): New message limit

        Returns:
            bool: True if updated successfully, False otherwise.
        """
        try:
            with sqlite3.connect(self.db_path) as conn:
                cursor = conn.cursor()
                cursor.execute(
                    "UPDATE user_preferences SET message_limit = ? WHERE username = ?",
                    (limit, username),
                )
                conn.commit()
                return True
        except Exception as e:
            print(f"Error updating message limit for user {username}: {e}")
            return False

    def get_chat_message_limit(self, username: str, partner: str) -> Any:
        """
        Retrieve the message limit for a specific conversation between a user and a partner.
        If no record exists, insert a default limit of 50.
        """
        try:
            with sqlite3.connect(self.db_path) as conn:
                cursor = conn.cursor()
                cursor.execute(
                    "SELECT message_limit FROM chat_preferences WHERE \
                        username = ? AND partner = ?",
                    (username, partner),
                )
                result = cursor.fetchone()
                if result:
                    return result[0]
                else:
                    cursor.execute(
                        "INSERT INTO chat_preferences (username, partner, \
                            message_limit) VALUES (?, ?, ?)",
                        (username, partner, 50),
                    )
                    conn.commit()
                    return 50
        except Exception as e:
            print(f"Error retrieving chat message limit for {username} and {partner}: {e}")
            return 50

    def update_chat_message_limit(self, username: str, partner: str, limit: int) -> bool:
        """
        Update the message limit for a specific conversation.
        """
        try:
            with sqlite3.connect(self.db_path) as conn:
                cursor = conn.cursor()
                cursor.execute(
                    "UPDATE chat_preferences SET message_limit = ? \
                        WHERE username = ? AND partner = ?",
                    (limit, username, partner),
                )
                conn.commit()
                return True
        except Exception as e:
            print(f"Error updating chat message limit for {username} and {partner}: {e}")
>>>>>>> 6b365237
            return False<|MERGE_RESOLUTION|>--- conflicted
+++ resolved
@@ -449,14 +449,6 @@
 
         Returns:
             bool: True if all messages deleted successfully, False otherwise
-<<<<<<< HEAD
-
-        Note:
-            Only deletes messages where the user is either sender or recipient.
-            Operation is atomic - either all messages are deleted or none are.
-            Returns False if the user doesn't exist.
-=======
->>>>>>> 6b365237
         """
         try:
             # First check if user exists
@@ -672,39 +664,7 @@
                 return True
         except Exception as e:
             print(f"Error marking message as delivered: {e}")
-<<<<<<< HEAD
-=======
             return False
-
-    def get_last_message_id(self, sender: str, recipient: str) -> Optional[int]:
-        """
-        Get the ID of the most recent message between two users.
-
-        Args:
-            sender (str): Username of sender
-            recipient (str): Username of recipient
-
-        Returns:
-            Optional[int]: ID of the most recent message, or None if no messages exist
-        """
-        try:
-            with sqlite3.connect(self.db_path) as conn:
-                cursor = conn.cursor()
-                cursor.execute(
-                    """
-                    SELECT id
-                    FROM messages
-                    WHERE sender = ? AND recipient = ?
-                    ORDER BY timestamp DESC
-                    LIMIT 1
-                    """,
-                    (sender, recipient),
-                )
-                result = cursor.fetchone()
-                return result[0] if result is not None else None
-        except Exception as e:
-            print(f"Error getting last message ID: {e}")
-            return None
 
     def get_message_limit(self, username: str) -> Any:
         """
@@ -737,30 +697,6 @@
             print(f"Error retrieving message limit for user {username}: {e}")
             return 50
 
-    def update_message_limit(self, username: str, limit: int) -> bool:
-        """
-        Update the message limit for the given user.
-
-        Args:
-            username (str): Username to update
-            limit (int): New message limit
-
-        Returns:
-            bool: True if updated successfully, False otherwise.
-        """
-        try:
-            with sqlite3.connect(self.db_path) as conn:
-                cursor = conn.cursor()
-                cursor.execute(
-                    "UPDATE user_preferences SET message_limit = ? WHERE username = ?",
-                    (limit, username),
-                )
-                conn.commit()
-                return True
-        except Exception as e:
-            print(f"Error updating message limit for user {username}: {e}")
-            return False
-
     def get_chat_message_limit(self, username: str, partner: str) -> Any:
         """
         Retrieve the message limit for a specific conversation between a user and a partner.
@@ -805,5 +741,4 @@
                 return True
         except Exception as e:
             print(f"Error updating chat message limit for {username} and {partner}: {e}")
->>>>>>> 6b365237
             return False