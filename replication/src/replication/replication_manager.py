import threading
import time
from dataclasses import dataclass
from enum import Enum
from typing import Dict, List, Optional

import grpc
from google.protobuf.json_format import MessageToDict, ParseDict
from google.protobuf.struct_pb2 import Struct
import random

from src.protocols.grpc import chat_pb2, chat_pb2_grpc
import logging

logging.basicConfig(level=logging.DEBUG)


class ServerRole(Enum):
    LEADER = "leader"
    FOLLOWER = "follower"
    CANDIDATE = "candidate"

@dataclass
class ReplicaInfo:
    """Information about a replica in the system"""
    host: str
    port: int
    is_alive: bool = True
    last_heartbeat: float = time.time()

class ReplicationManager:
    """
    Manages replication between leader and follower servers.
    Implements a basic leader-follower protocol with majority acknowledgment.
    """

    def __init__(self, host: str, port: int, replica_addresses: List[str], db) -> None:
        self.host = host
        self.port = port
        self.db = db  # Reference to the ChatServer's DatabaseManager
        self.role = ServerRole.FOLLOWER
        self.leader_host: Optional[str] = None
        self.leader_port: Optional[int] = None
        self.term = 0
        self.voted_for: Optional[str] = None
        self.replicas: Dict[str, ReplicaInfo] = {}

        # Separate locks for different state components
        self.role_lock = threading.Lock()
        self.term_lock = threading.Lock()
        self.vote_lock = threading.Lock()
        self.leader_lock = threading.Lock()
        self.replica_lock = threading.Lock()

        self.commit_index = 0
        self.last_log_index = 0
        self.last_log_term = 0
        self.election_in_progress = False
        self.last_leader_contact = time.time()

        # Configuration constants
        self.HEARTBEAT_INTERVAL = 0.1  # 100ms between heartbeats
        self.MIN_ELECTION_TIMEOUT = 1.0  # Minimum election timeout 1 second
        self.MAX_ELECTION_TIMEOUT = 2.0  # Maximum election timeout 2 seconds

        # Parse and store replica addresses
        for addr in replica_addresses:
            if addr:
<<<<<<< HEAD
                host, port = addr.split(":")
                if host != self.host or int(port) != self.port:  # Don't add self
                    with self.replica_lock:
                        self.replicas[addr] = ReplicaInfo(host=host, port=int(port))
=======
                host, port_str = addr.split(":")
                port = int(port_str)
                # Don't add self
                if host != self.host or port != self.port:
                    self.replicas[addr] = ReplicaInfo(host=host, port=port)
>>>>>>> d491101b

        # Start election timeout thread
        self.election_timeout = threading.Event()
        self.election_thread = threading.Thread(target=self._run_election_timer, daemon=True)
        self.election_thread.start()

        # Start heartbeat thread
        self.heartbeat_thread = threading.Thread(target=self._send_heartbeats, daemon=True)
        self.heartbeat_thread.start()

        logging.info(
            f"Server started at {self.host}:{self.port} with {len(self.replicas)} replicas"
        )

    def _run_election_timer(self) -> None:
<<<<<<< HEAD
        """Run the election timeout loop with randomized timeouts"""
        while True:
            # Randomized election timeout between MIN and MAX timeout values
            # This randomization helps prevent split votes
            timeout = random.uniform(self.MIN_ELECTION_TIMEOUT, self.MAX_ELECTION_TIMEOUT)

            if self.election_timeout.wait(timeout):
                self.election_timeout.clear()
                continue

            # Only start election if:
            # 1. We're a follower
            # 2. No election is in progress
            # 3. Haven't heard from leader for longer than timeout
            with self.role_lock:
                current_role = self.role

            time_since_leader = time.time() - self.last_leader_contact

            if (
                current_role == ServerRole.FOLLOWER
                and not self.election_in_progress
                and time_since_leader > timeout
            ):
                logging.info(
                    f"Haven't heard from leader for {time_since_leader:.2f}s (timeout was {timeout:.2f}s), starting election"
                )
=======
        while True:
            timeout = random.uniform(0.3, 0.5)  # 300–500ms
            if self.election_timeout.wait(timeout):
                self.election_timeout.clear()
                continue
            if self.role != ServerRole.LEADER:
>>>>>>> d491101b
                self._start_election()

    def _start_election(self) -> None:
        """Start a new election following Raft protocol"""
        with self.role_lock:
            if self.election_in_progress:
                return

            self.election_in_progress = True
            self.role = ServerRole.CANDIDATE

        with self.term_lock:
            self.term += 1
            current_term = self.term

        with self.vote_lock:
            self.voted_for = f"{self.host}:{self.port}"
<<<<<<< HEAD
            votes = 1

        logging.debug(f"Starting election for term {current_term}")

        with self.replica_lock:
            replicas = list(self.replicas.items())

        for addr, replica in replicas:
            try:
                channel = grpc.insecure_channel(f"{replica.host}:{replica.port}")
                stub = chat_pb2_grpc.ChatServerStub(channel)

                vote_request = chat_pb2.VoteRequest(
                    last_log_term=self.last_log_term, last_log_index=self.last_log_index
                )

                request = chat_pb2.ReplicationMessage(
                    type=chat_pb2.ReplicationType.REQUEST_VOTE,
                    term=current_term,
                    server_id=f"{self.host}:{self.port}",
                    vote_request=vote_request,
                    timestamp=time.time(),
                )

                response = stub.HandleReplication(request)

                with self.role_lock:
                    current_role = self.role

                with self.term_lock:
                    if response.term > self.term:
                        self.term = response.term
                        with self.role_lock:
                            self.role = ServerRole.FOLLOWER
                        with self.vote_lock:
                            self.voted_for = None
                        self.election_in_progress = False
                        logging.info(f"Stepping down - discovered higher term {response.term}")
                        return

                    if (
                        current_role == ServerRole.CANDIDATE
                        and self.term == current_term
                        and response.type == chat_pb2.ReplicationType.VOTE_RESPONSE
                        and response.vote_response.vote_granted
                    ):
                        votes += 1
                        logging.debug(f"Vote granted from {addr}")

            except Exception as e:
                logging.error(f"Failed to request vote from {addr}: {e}")

        with self.role_lock:
            if self.role == ServerRole.CANDIDATE:
                if votes > (len(self.replicas) + 1) / 2:
                    self.role = ServerRole.LEADER
                    with self.leader_lock:
                        self.leader_host = self.host
                        self.leader_port = self.port
                    logging.info(f"Elected as leader for term {current_term}")
                    self._send_initial_heartbeat()
                else:
                    self.role = ServerRole.FOLLOWER
                    logging.info(
                        f"Election failed. Returning to follower state. Term: {current_term}"
                    )

        self.election_in_progress = False

    def _send_initial_heartbeat(self) -> None:
        """Send immediate heartbeat to all followers after becoming leader"""
        if self.role != ServerRole.LEADER:
            return

        for addr, replica in self.replicas.items():
            try:
                channel = grpc.insecure_channel(f"{replica.host}:{replica.port}")
                stub = chat_pb2_grpc.ChatServerStub(channel)

                heartbeat = chat_pb2.Heartbeat(commit_index=self.commit_index)
                request = chat_pb2.ReplicationMessage(
                    type=chat_pb2.ReplicationType.HEARTBEAT,
                    term=self.term,
                    server_id=f"{self.host}:{self.port}",
                    heartbeat=heartbeat,
                    timestamp=time.time(),
                )

                response = stub.HandleReplication(request)
                replica.is_alive = True
                replica.last_heartbeat = time.time()
            except Exception as e:
                logging.error(f"Failed to send initial heartbeat to {addr}: {e}")
                replica.is_alive = False

    def _send_heartbeats(self) -> None:
        """Send heartbeats to all followers if we're the leader"""
        while True:
            if self.role == ServerRole.LEADER:
                for addr, replica in self.replicas.items():
                    try:
                        channel = grpc.insecure_channel(f"{replica.host}:{replica.port}")
                        stub = chat_pb2_grpc.ChatServerStub(channel)

                        heartbeat = chat_pb2.Heartbeat(commit_index=self.commit_index)
                        request = chat_pb2.ReplicationMessage(
                            type=chat_pb2.ReplicationType.HEARTBEAT,
                            term=self.term,
                            server_id=f"{self.host}:{self.port}",
                            heartbeat=heartbeat,
                            timestamp=time.time(),
                        )

                        response = stub.HandleReplication(request)
                        replica.is_alive = True
                        replica.last_heartbeat = time.time()
                        logging.debug(f"Heartbeat sent to {addr} successfully.")
                    except Exception as e:
                        logging.error(f"Failed to send heartbeat to {addr}: {e}")
                        replica.is_alive = False
            time.sleep(self.HEARTBEAT_INTERVAL)  # Sleep for heartbeat interval

=======
            votes = 1  # vote for self
            logging.debug(f"Starting election for term {self.term} from {self.host}:{self.port}")
            logging.debug(f"Current replicas: {self.replicas}")

            for addr, replica in self.replicas.items():
                try:
                    channel = grpc.insecure_channel(f"{replica.host}:{replica.port}")
                    stub = chat_pb2_grpc.ChatServerStub(channel)
                    vote_request = chat_pb2.VoteRequest(
                        last_log_term=self.last_log_term, last_log_index=self.last_log_index
                    )
                    request = chat_pb2.ReplicationMessage(
                        type=chat_pb2.ReplicationType.REQUEST_VOTE,
                        term=self.term,
                        server_id=f"{self.host}:{self.port}",
                        vote_request=vote_request,
                        timestamp=time.time(),
                    )
                    response = stub.HandleReplication(request)
                    if (response.type == chat_pb2.ReplicationType.VOTE_RESPONSE and 
                        response.vote_response.vote_granted):
                        votes += 1
                        logging.debug(f"Vote granted from {addr}")
                    channel.close()
                except Exception as e:
                    logging.error(f"Failed to request vote from {addr}: {e}")

            logging.debug(f"Election votes received: {votes}")
            if votes > (len(self.replicas) + 1) / 2:
                self.role = ServerRole.LEADER
                self.leader_host = self.host
                self.leader_port = self.port
                logging.info(f"Elected as leader: {self.host}:{self.port} for term {self.term}")
                self._start_heartbeat()
            else:
                self.role = ServerRole.FOLLOWER
                logging.info(f"Election failed. Remains follower. Current term: {self.term}")

    def _start_heartbeat(self) -> None:
        if self.heartbeat_thread is None:
            self.heartbeat_thread = threading.Thread(target=self._send_heartbeats, daemon=True)
            self.heartbeat_thread.start()

    def _send_heartbeats(self) -> None:
        while self.role == ServerRole.LEADER:
            for addr, replica in self.replicas.items():
                try:
                    channel = grpc.insecure_channel(f"{replica.host}:{replica.port}")
                    stub = chat_pb2_grpc.ChatServerStub(channel)
                    heartbeat = chat_pb2.Heartbeat(commit_index=self.commit_index)
                    request = chat_pb2.ReplicationMessage(
                        type=chat_pb2.ReplicationType.HEARTBEAT,
                        term=self.term,
                        server_id=f"{self.host}:{self.port}",
                        heartbeat=heartbeat,
                        timestamp=time.time(),
                    )
                    response = stub.HandleReplication(request)
                    replica.is_alive = True
                    replica.last_heartbeat = time.time()
                    channel.close()
                except Exception as e:
                    logging.error(f"Failed to send heartbeat to {addr}: {e}")
                    replica.is_alive = False
            time.sleep(0.05)

>>>>>>> d491101b
    def replicate_message(self, message_id: int, sender: str, recipient: str, content: str) -> bool:
        if self.role != ServerRole.LEADER:
            logging.error("Attempt to replicate message on a non-leader server.")
            return False

        acks = 1  # Leader counts as one ack
        message_replication = chat_pb2.MessageReplication(
            message_id=message_id, sender=sender, recipient=recipient, content=content
        )
        request = chat_pb2.ReplicationMessage(
            type=chat_pb2.ReplicationType.REPLICATE_MESSAGE,
            term=self.term,
            server_id=f"{self.host}:{self.port}",
            message_replication=message_replication,
            timestamp=time.time(),
        )
        for addr, replica in self.replicas.items():
            if not replica.is_alive:
                continue
            try:
                channel = grpc.insecure_channel(f"{replica.host}:{replica.port}")
                stub = chat_pb2_grpc.ChatServerStub(channel)
                response = stub.HandleReplication(request, timeout=1.0)
                if (response.type == chat_pb2.ReplicationType.REPLICATION_RESPONSE and
                    response.replication_response.success):
                    acks += 1
                    logging.debug(f"Message replication acknowledged from {addr}.")
                channel.close()
            except Exception as e:
                logging.error(f"Failed to replicate message to {addr}: {e}")
                continue

        logging.info(f"Total acknowledgments received: {acks} (including self).")
        success = acks > (len(self.replicas) + 1) / 2
        if success:
            self.last_log_index += 1
            self.last_log_term = self.term
            self.commit_index = self.last_log_index
        return success

<<<<<<< HEAD
    def handle_replication_message(
        self, message: chat_pb2.ReplicationMessage
    ) -> chat_pb2.ReplicationMessage:
        """Handle incoming replication messages from other servers"""
        with self.term_lock:
            if message.term > self.term:
                self.term = message.term
                with self.role_lock:
                    self.role = ServerRole.FOLLOWER
                with self.vote_lock:
                    self.voted_for = None
                self.election_in_progress = False
                self.last_leader_contact = time.time()

            if message.term < self.term:
                return chat_pb2.ReplicationMessage(
                    type=chat_pb2.ReplicationType.REPLICATION_ERROR,
                    term=self.term,
                    server_id=f"{self.host}:{self.port}",
                    timestamp=time.time(),
                )

        if message.type == chat_pb2.ReplicationType.REQUEST_VOTE:
            with self.vote_lock:
                vote_granted = False
                if self.voted_for is None or self.voted_for == message.server_id:
                    candidate_log_ok = message.vote_request.last_log_term > self.last_log_term or (
                        message.vote_request.last_log_term == self.last_log_term
                        and message.vote_request.last_log_index >= self.last_log_index
                    )
                    if candidate_log_ok:
                        vote_granted = True
                        self.voted_for = message.server_id
                        self.election_timeout.set()
                        self.last_leader_contact = time.time()

=======
    def replicate_account(self, username: str) -> bool:
        if self.role != ServerRole.LEADER:
            logging.error("Attempt to replicate account on a non-leader server.")
            return False

        acks = 1  # Count self
        account_replication = chat_pb2.AccountReplication(username=username)
        request = chat_pb2.ReplicationMessage(
            type=chat_pb2.ReplicationType.REPLICATE_ACCOUNT,
            term=self.term,
            server_id=f"{self.host}:{self.port}",
            account_replication=account_replication,
            timestamp=time.time(),
        )
        logging.debug(f"Replicating account creation for '{username}' to followers. Request: {request}")

        for addr, replica in self.replicas.items():
            if not replica.is_alive:
                logging.info(f"Skipping replica {addr} because it is marked not alive.")
                continue
            try:
                logging.debug(f"Creating channel to replica {addr} at {replica.host}:{replica.port}.")
                channel = grpc.insecure_channel(f"{replica.host}:{replica.port}")
                stub = chat_pb2_grpc.ChatServerStub(channel)
                logging.debug(f"Sending replication request to {addr} with 1.0s timeout.")
                start_time = time.time()
                response = stub.HandleReplication(request, timeout=1.0)
                duration = time.time() - start_time
                logging.debug(f"Received response from {addr} in {duration:.3f}s: {response}")
                channel.close()
                if (response.type == chat_pb2.ReplicationType.REPLICATION_RESPONSE and 
                    response.replication_response.success):
                    acks += 1
                    logging.debug(f"Account replication acknowledged from {addr}.")
                else:
                    logging.error(f"Account replication from {addr} returned failure: {response}")
            except Exception as e:
                logging.exception(f"Failed to replicate account to {addr}: {e}")
                continue

        logging.info(f"Total acknowledgments received: {acks} (including self).")
        success = acks > (len(self.replicas) + 1) / 2
        if success:
            logging.info(f"Account '{username}' replicated successfully with {acks} acks.")
        else:
            logging.error(f"Account '{username}' replication failed. Acks: {acks}")
        return success

    def handle_replication_message(self, message: chat_pb2.ReplicationMessage) -> chat_pb2.ReplicationMessage:
        if message.term < self.term:
            return chat_pb2.ReplicationMessage(
                type=chat_pb2.ReplicationType.REPLICATION_ERROR,
                term=self.term,
                server_id=f"{self.host}:{self.port}",
                timestamp=time.time(),
            )

        if message.term > self.term:
            self.term = message.term
            self.role = ServerRole.FOLLOWER
            self.voted_for = None

        if message.type == chat_pb2.ReplicationType.REQUEST_VOTE:
            vote_granted = False
            if self.voted_for is None or self.voted_for == message.server_id:
                if message.vote_request.last_log_term > self.last_log_term or (
                    message.vote_request.last_log_term == self.last_log_term
                    and message.vote_request.last_log_index >= self.last_log_index
                ):
                    vote_granted = True
                    self.voted_for = message.server_id
>>>>>>> d491101b
            return chat_pb2.ReplicationMessage(
                type=chat_pb2.ReplicationType.VOTE_RESPONSE,
                term=self.term,
                server_id=f"{self.host}:{self.port}",
                vote_response=chat_pb2.VoteResponse(vote_granted=vote_granted),
                timestamp=time.time(),
            )
        elif message.type == chat_pb2.ReplicationType.HEARTBEAT:
<<<<<<< HEAD
            with self.role_lock:
                if self.term == message.term and self.role != ServerRole.FOLLOWER:
                    self.role = ServerRole.FOLLOWER
                    with self.vote_lock:
                        self.voted_for = None

            self.election_timeout.set()
            self.last_leader_contact = time.time()

            with self.leader_lock:
                self.leader_host, self.leader_port = message.server_id.split(":")
                self.leader_port = int(self.leader_port)

=======
            self.election_timeout.set()  # Reset election timeout
            self.leader_host, self.leader_port = message.server_id.split(":")
            self.leader_port = int(self.leader_port)
>>>>>>> d491101b
            return chat_pb2.ReplicationMessage(
                type=chat_pb2.ReplicationType.REPLICATION_SUCCESS,
                term=self.term,
                server_id=f"{self.host}:{self.port}",
                timestamp=time.time(),
            )
        elif message.type == chat_pb2.ReplicationType.REPLICATE_MESSAGE:
<<<<<<< HEAD
            if message.term == self.term:
                self.last_leader_contact = time.time()

            success = True
=======
            # On the follower side, store the replicated message in the local database.
>>>>>>> d491101b
            msg_id = message.message_replication.message_id
            sender = message.message_replication.sender
            recipient = message.message_replication.recipient
            content = message.message_replication.content
            # For followers, we mark delivered as False.
            delivered = False
            stored_id = self.db.store_message(sender, recipient, content, delivered)
            if stored_id is not None:
                return chat_pb2.ReplicationMessage(
                    type=chat_pb2.ReplicationType.REPLICATION_RESPONSE,
                    term=self.term,
                    server_id=f"{self.host}:{self.port}",
                    replication_response=chat_pb2.ReplicationResponse(success=True, message_id=msg_id),
                    timestamp=time.time(),
                )
            else:
                return chat_pb2.ReplicationMessage(
                    type=chat_pb2.ReplicationType.REPLICATION_RESPONSE,
                    term=self.term,
                    server_id=f"{self.host}:{self.port}",
                    replication_response=chat_pb2.ReplicationResponse(success=False, message_id=msg_id),
                    timestamp=time.time(),
                )

        # Default case
        return chat_pb2.ReplicationMessage(
            type=chat_pb2.ReplicationType.REPLICATION_ERROR,
            term=self.term,
            server_id=f"{self.host}:{self.port}",
            timestamp=time.time(),
        )<|MERGE_RESOLUTION|>--- conflicted
+++ resolved
@@ -20,13 +20,16 @@
     FOLLOWER = "follower"
     CANDIDATE = "candidate"
 
+
 @dataclass
 class ReplicaInfo:
     """Information about a replica in the system"""
+
     host: str
     port: int
     is_alive: bool = True
     last_heartbeat: float = time.time()
+
 
 class ReplicationManager:
     """
@@ -66,18 +69,12 @@
         # Parse and store replica addresses
         for addr in replica_addresses:
             if addr:
-<<<<<<< HEAD
                 host, port = addr.split(":")
-                if host != self.host or int(port) != self.port:  # Don't add self
-                    with self.replica_lock:
-                        self.replicas[addr] = ReplicaInfo(host=host, port=int(port))
-=======
-                host, port_str = addr.split(":")
-                port = int(port_str)
+                port = int(port)
                 # Don't add self
                 if host != self.host or port != self.port:
-                    self.replicas[addr] = ReplicaInfo(host=host, port=port)
->>>>>>> d491101b
+                    with self.replica_lock:
+                        self.replicas[addr] = ReplicaInfo(host=host, port=port)
 
         # Start election timeout thread
         self.election_timeout = threading.Event()
@@ -93,7 +90,6 @@
         )
 
     def _run_election_timer(self) -> None:
-<<<<<<< HEAD
         """Run the election timeout loop with randomized timeouts"""
         while True:
             # Randomized election timeout between MIN and MAX timeout values
@@ -121,14 +117,6 @@
                 logging.info(
                     f"Haven't heard from leader for {time_since_leader:.2f}s (timeout was {timeout:.2f}s), starting election"
                 )
-=======
-        while True:
-            timeout = random.uniform(0.3, 0.5)  # 300–500ms
-            if self.election_timeout.wait(timeout):
-                self.election_timeout.clear()
-                continue
-            if self.role != ServerRole.LEADER:
->>>>>>> d491101b
                 self._start_election()
 
     def _start_election(self) -> None:
@@ -146,7 +134,6 @@
 
         with self.vote_lock:
             self.voted_for = f"{self.host}:{self.port}"
-<<<<<<< HEAD
             votes = 1
 
         logging.debug(f"Starting election for term {current_term}")
@@ -245,98 +232,41 @@
     def _send_heartbeats(self) -> None:
         """Send heartbeats to all followers if we're the leader"""
         while True:
-            if self.role == ServerRole.LEADER:
-                for addr, replica in self.replicas.items():
-                    try:
-                        channel = grpc.insecure_channel(f"{replica.host}:{replica.port}")
-                        stub = chat_pb2_grpc.ChatServerStub(channel)
-
-                        heartbeat = chat_pb2.Heartbeat(commit_index=self.commit_index)
-                        request = chat_pb2.ReplicationMessage(
-                            type=chat_pb2.ReplicationType.HEARTBEAT,
-                            term=self.term,
-                            server_id=f"{self.host}:{self.port}",
-                            heartbeat=heartbeat,
-                            timestamp=time.time(),
-                        )
-
-                        response = stub.HandleReplication(request)
-                        replica.is_alive = True
-                        replica.last_heartbeat = time.time()
-                        logging.debug(f"Heartbeat sent to {addr} successfully.")
-                    except Exception as e:
-                        logging.error(f"Failed to send heartbeat to {addr}: {e}")
-                        replica.is_alive = False
-            time.sleep(self.HEARTBEAT_INTERVAL)  # Sleep for heartbeat interval
-
-=======
-            votes = 1  # vote for self
-            logging.debug(f"Starting election for term {self.term} from {self.host}:{self.port}")
-            logging.debug(f"Current replicas: {self.replicas}")
-
-            for addr, replica in self.replicas.items():
-                try:
-                    channel = grpc.insecure_channel(f"{replica.host}:{replica.port}")
-                    stub = chat_pb2_grpc.ChatServerStub(channel)
-                    vote_request = chat_pb2.VoteRequest(
-                        last_log_term=self.last_log_term, last_log_index=self.last_log_index
-                    )
-                    request = chat_pb2.ReplicationMessage(
-                        type=chat_pb2.ReplicationType.REQUEST_VOTE,
-                        term=self.term,
-                        server_id=f"{self.host}:{self.port}",
-                        vote_request=vote_request,
-                        timestamp=time.time(),
-                    )
-                    response = stub.HandleReplication(request)
-                    if (response.type == chat_pb2.ReplicationType.VOTE_RESPONSE and 
-                        response.vote_response.vote_granted):
-                        votes += 1
-                        logging.debug(f"Vote granted from {addr}")
-                    channel.close()
-                except Exception as e:
-                    logging.error(f"Failed to request vote from {addr}: {e}")
-
-            logging.debug(f"Election votes received: {votes}")
-            if votes > (len(self.replicas) + 1) / 2:
-                self.role = ServerRole.LEADER
-                self.leader_host = self.host
-                self.leader_port = self.port
-                logging.info(f"Elected as leader: {self.host}:{self.port} for term {self.term}")
-                self._start_heartbeat()
-            else:
-                self.role = ServerRole.FOLLOWER
-                logging.info(f"Election failed. Remains follower. Current term: {self.term}")
-
-    def _start_heartbeat(self) -> None:
-        if self.heartbeat_thread is None:
-            self.heartbeat_thread = threading.Thread(target=self._send_heartbeats, daemon=True)
-            self.heartbeat_thread.start()
-
-    def _send_heartbeats(self) -> None:
-        while self.role == ServerRole.LEADER:
-            for addr, replica in self.replicas.items():
-                try:
-                    channel = grpc.insecure_channel(f"{replica.host}:{replica.port}")
-                    stub = chat_pb2_grpc.ChatServerStub(channel)
-                    heartbeat = chat_pb2.Heartbeat(commit_index=self.commit_index)
-                    request = chat_pb2.ReplicationMessage(
-                        type=chat_pb2.ReplicationType.HEARTBEAT,
-                        term=self.term,
-                        server_id=f"{self.host}:{self.port}",
-                        heartbeat=heartbeat,
-                        timestamp=time.time(),
-                    )
-                    response = stub.HandleReplication(request)
-                    replica.is_alive = True
-                    replica.last_heartbeat = time.time()
-                    channel.close()
-                except Exception as e:
-                    logging.error(f"Failed to send heartbeat to {addr}: {e}")
-                    replica.is_alive = False
-            time.sleep(0.05)
-
->>>>>>> d491101b
+            try:
+                with self.role_lock:
+                    if self.role == ServerRole.LEADER:
+                        with self.replica_lock:
+                            replicas = list(self.replicas.items())
+
+                        for addr, replica in replicas:
+                            try:
+                                channel = grpc.insecure_channel(f"{replica.host}:{replica.port}")
+                                stub = chat_pb2_grpc.ChatServerStub(channel)
+
+                                heartbeat = chat_pb2.Heartbeat(commit_index=self.commit_index)
+                                request = chat_pb2.ReplicationMessage(
+                                    type=chat_pb2.ReplicationType.HEARTBEAT,
+                                    term=self.term,
+                                    server_id=f"{self.host}:{self.port}",
+                                    heartbeat=heartbeat,
+                                    timestamp=time.time(),
+                                )
+
+                                response = stub.HandleReplication(request)
+                                replica.is_alive = True
+                                replica.last_heartbeat = time.time()
+                                logging.debug(f"Heartbeat sent to {addr} successfully.")
+                            except Exception as e:
+                                logging.error(f"Failed to send heartbeat to {addr}: {e}")
+                                replica.is_alive = False
+                            finally:
+                                if "channel" in locals():
+                                    channel.close()
+            except Exception as e:
+                logging.error(f"Error in heartbeat loop: {e}")
+            finally:
+                time.sleep(self.HEARTBEAT_INTERVAL)  # Sleep for heartbeat interval
+
     def replicate_message(self, message_id: int, sender: str, recipient: str, content: str) -> bool:
         if self.role != ServerRole.LEADER:
             logging.error("Attempt to replicate message on a non-leader server.")
@@ -360,8 +290,10 @@
                 channel = grpc.insecure_channel(f"{replica.host}:{replica.port}")
                 stub = chat_pb2_grpc.ChatServerStub(channel)
                 response = stub.HandleReplication(request, timeout=1.0)
-                if (response.type == chat_pb2.ReplicationType.REPLICATION_RESPONSE and
-                    response.replication_response.success):
+                if (
+                    response.type == chat_pb2.ReplicationType.REPLICATION_RESPONSE
+                    and response.replication_response.success
+                ):
                     acks += 1
                     logging.debug(f"Message replication acknowledged from {addr}.")
                 channel.close()
@@ -377,7 +309,60 @@
             self.commit_index = self.last_log_index
         return success
 
-<<<<<<< HEAD
+    def replicate_account(self, username: str) -> bool:
+        if self.role != ServerRole.LEADER:
+            logging.error("Attempt to replicate account on a non-leader server.")
+            return False
+
+        acks = 1  # Count self
+        account_replication = chat_pb2.AccountReplication(username=username)
+        request = chat_pb2.ReplicationMessage(
+            type=chat_pb2.ReplicationType.REPLICATE_ACCOUNT,
+            term=self.term,
+            server_id=f"{self.host}:{self.port}",
+            account_replication=account_replication,
+            timestamp=time.time(),
+        )
+        logging.debug(
+            f"Replicating account creation for '{username}' to followers. Request: {request}"
+        )
+
+        for addr, replica in self.replicas.items():
+            if not replica.is_alive:
+                logging.info(f"Skipping replica {addr} because it is marked not alive.")
+                continue
+            try:
+                logging.debug(
+                    f"Creating channel to replica {addr} at {replica.host}:{replica.port}."
+                )
+                channel = grpc.insecure_channel(f"{replica.host}:{replica.port}")
+                stub = chat_pb2_grpc.ChatServerStub(channel)
+                logging.debug(f"Sending replication request to {addr} with 1.0s timeout.")
+                start_time = time.time()
+                response = stub.HandleReplication(request, timeout=1.0)
+                duration = time.time() - start_time
+                logging.debug(f"Received response from {addr} in {duration:.3f}s: {response}")
+                channel.close()
+                if (
+                    response.type == chat_pb2.ReplicationType.REPLICATION_RESPONSE
+                    and response.replication_response.success
+                ):
+                    acks += 1
+                    logging.debug(f"Account replication acknowledged from {addr}.")
+                else:
+                    logging.error(f"Account replication from {addr} returned failure: {response}")
+            except Exception as e:
+                logging.exception(f"Failed to replicate account to {addr}: {e}")
+                continue
+
+        logging.info(f"Total acknowledgments received: {acks} (including self).")
+        success = acks > (len(self.replicas) + 1) / 2
+        if success:
+            logging.info(f"Account '{username}' replicated successfully with {acks} acks.")
+        else:
+            logging.error(f"Account '{username}' replication failed. Acks: {acks}")
+        return success
+
     def handle_replication_message(
         self, message: chat_pb2.ReplicationMessage
     ) -> chat_pb2.ReplicationMessage:
@@ -414,79 +399,6 @@
                         self.election_timeout.set()
                         self.last_leader_contact = time.time()
 
-=======
-    def replicate_account(self, username: str) -> bool:
-        if self.role != ServerRole.LEADER:
-            logging.error("Attempt to replicate account on a non-leader server.")
-            return False
-
-        acks = 1  # Count self
-        account_replication = chat_pb2.AccountReplication(username=username)
-        request = chat_pb2.ReplicationMessage(
-            type=chat_pb2.ReplicationType.REPLICATE_ACCOUNT,
-            term=self.term,
-            server_id=f"{self.host}:{self.port}",
-            account_replication=account_replication,
-            timestamp=time.time(),
-        )
-        logging.debug(f"Replicating account creation for '{username}' to followers. Request: {request}")
-
-        for addr, replica in self.replicas.items():
-            if not replica.is_alive:
-                logging.info(f"Skipping replica {addr} because it is marked not alive.")
-                continue
-            try:
-                logging.debug(f"Creating channel to replica {addr} at {replica.host}:{replica.port}.")
-                channel = grpc.insecure_channel(f"{replica.host}:{replica.port}")
-                stub = chat_pb2_grpc.ChatServerStub(channel)
-                logging.debug(f"Sending replication request to {addr} with 1.0s timeout.")
-                start_time = time.time()
-                response = stub.HandleReplication(request, timeout=1.0)
-                duration = time.time() - start_time
-                logging.debug(f"Received response from {addr} in {duration:.3f}s: {response}")
-                channel.close()
-                if (response.type == chat_pb2.ReplicationType.REPLICATION_RESPONSE and 
-                    response.replication_response.success):
-                    acks += 1
-                    logging.debug(f"Account replication acknowledged from {addr}.")
-                else:
-                    logging.error(f"Account replication from {addr} returned failure: {response}")
-            except Exception as e:
-                logging.exception(f"Failed to replicate account to {addr}: {e}")
-                continue
-
-        logging.info(f"Total acknowledgments received: {acks} (including self).")
-        success = acks > (len(self.replicas) + 1) / 2
-        if success:
-            logging.info(f"Account '{username}' replicated successfully with {acks} acks.")
-        else:
-            logging.error(f"Account '{username}' replication failed. Acks: {acks}")
-        return success
-
-    def handle_replication_message(self, message: chat_pb2.ReplicationMessage) -> chat_pb2.ReplicationMessage:
-        if message.term < self.term:
-            return chat_pb2.ReplicationMessage(
-                type=chat_pb2.ReplicationType.REPLICATION_ERROR,
-                term=self.term,
-                server_id=f"{self.host}:{self.port}",
-                timestamp=time.time(),
-            )
-
-        if message.term > self.term:
-            self.term = message.term
-            self.role = ServerRole.FOLLOWER
-            self.voted_for = None
-
-        if message.type == chat_pb2.ReplicationType.REQUEST_VOTE:
-            vote_granted = False
-            if self.voted_for is None or self.voted_for == message.server_id:
-                if message.vote_request.last_log_term > self.last_log_term or (
-                    message.vote_request.last_log_term == self.last_log_term
-                    and message.vote_request.last_log_index >= self.last_log_index
-                ):
-                    vote_granted = True
-                    self.voted_for = message.server_id
->>>>>>> d491101b
             return chat_pb2.ReplicationMessage(
                 type=chat_pb2.ReplicationType.VOTE_RESPONSE,
                 term=self.term,
@@ -495,7 +407,6 @@
                 timestamp=time.time(),
             )
         elif message.type == chat_pb2.ReplicationType.HEARTBEAT:
-<<<<<<< HEAD
             with self.role_lock:
                 if self.term == message.term and self.role != ServerRole.FOLLOWER:
                     self.role = ServerRole.FOLLOWER
@@ -509,11 +420,6 @@
                 self.leader_host, self.leader_port = message.server_id.split(":")
                 self.leader_port = int(self.leader_port)
 
-=======
-            self.election_timeout.set()  # Reset election timeout
-            self.leader_host, self.leader_port = message.server_id.split(":")
-            self.leader_port = int(self.leader_port)
->>>>>>> d491101b
             return chat_pb2.ReplicationMessage(
                 type=chat_pb2.ReplicationType.REPLICATION_SUCCESS,
                 term=self.term,
@@ -521,27 +427,41 @@
                 timestamp=time.time(),
             )
         elif message.type == chat_pb2.ReplicationType.REPLICATE_MESSAGE:
-<<<<<<< HEAD
             if message.term == self.term:
                 self.last_leader_contact = time.time()
 
-            success = True
-=======
-            # On the follower side, store the replicated message in the local database.
->>>>>>> d491101b
             msg_id = message.message_replication.message_id
             sender = message.message_replication.sender
             recipient = message.message_replication.recipient
             content = message.message_replication.content
             # For followers, we mark delivered as False.
             delivered = False
+
+            # Check if message already exists
+            existing_messages = self.db.get_messages_between_users(sender, recipient)
+            for msg in existing_messages.get("messages", []):
+                if msg.get("id") == msg_id:
+                    # Message already exists, just acknowledge it
+                    return chat_pb2.ReplicationMessage(
+                        type=chat_pb2.ReplicationType.REPLICATION_RESPONSE,
+                        term=self.term,
+                        server_id=f"{self.host}:{self.port}",
+                        replication_response=chat_pb2.ReplicationResponse(
+                            success=True, message_id=msg_id
+                        ),
+                        timestamp=time.time(),
+                    )
+
+            # Message doesn't exist, store it
             stored_id = self.db.store_message(sender, recipient, content, delivered)
             if stored_id is not None:
                 return chat_pb2.ReplicationMessage(
                     type=chat_pb2.ReplicationType.REPLICATION_RESPONSE,
                     term=self.term,
                     server_id=f"{self.host}:{self.port}",
-                    replication_response=chat_pb2.ReplicationResponse(success=True, message_id=msg_id),
+                    replication_response=chat_pb2.ReplicationResponse(
+                        success=True, message_id=msg_id
+                    ),
                     timestamp=time.time(),
                 )
             else:
@@ -549,7 +469,9 @@
                     type=chat_pb2.ReplicationType.REPLICATION_RESPONSE,
                     term=self.term,
                     server_id=f"{self.host}:{self.port}",
-                    replication_response=chat_pb2.ReplicationResponse(success=False, message_id=msg_id),
+                    replication_response=chat_pb2.ReplicationResponse(
+                        success=False, message_id=msg_id
+                    ),
                     timestamp=time.time(),
                 )
 
