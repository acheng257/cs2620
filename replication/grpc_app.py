"""
A Streamlit-based web interface for the replicated chat system.

This module provides a web interface for users to:
1. Connect to the chat server cluster
2. Create and manage accounts
3. Send and receive messages
4. View and manage chat history
5. Delete messages and accounts

The application uses the ChatClient class to handle all communication with the
server cluster, including automatic leader discovery and reconnection. The UI
is built using Streamlit and provides real-time updates for new messages.

The application maintains session state to track:
- User login status
- Server connection details
- Chat history and preferences
- UI state (selected chat partner, scroll position, etc.)

Example:
    ```bash
    # Run with default settings (connects to localhost:50051)
    streamlit run grpc_app.py

    # Run with specific cluster configuration
    streamlit run grpc_app.py -- --cluster-nodes "127.0.0.1:50051,127.0.0.1:50052"
    ```
"""

import argparse
import threading
import time
from typing import Dict, List, Optional, Tuple

import streamlit as st
from google.protobuf.json_format import MessageToDict, ParseDict
from streamlit_autorefresh import st_autorefresh

import src.protocols.grpc.chat_pb2 as chat_pb2
from src.chat_grpc_client import ChatClient
from src.database.db_manager import DatabaseManager
from google.protobuf.struct_pb2 import Struct


def get_leader(self) -> Optional[Tuple[str, int]]:
    """
    Queries the server for the current leader and returns a tuple (host, port).
    Assumes the server implements a GetLeader RPC that returns a ChatMessage with payload { "leader": "host:port" }.
    """
    try:
        empty_payload = ParseDict({}, Struct())
        request = chat_pb2.ChatMessage(
            type=chat_pb2.MessageType.GET_LEADER,
            payload=empty_payload,
            sender="",  # not needed
            recipient="SERVER",
            timestamp=time.time(),
        )
        response = self.stub.GetLeader(request)
        leader_str = MessageToDict(response.payload).get("leader")
        if leader_str:
            host, port_str = leader_str.split(":")
            return host, int(port_str)
    except Exception as e:
        return None
    return None

def get_cluster_nodes(self) -> List[Tuple[str, int]]:
    active_nodes = []
    try:
        empty_payload = ParseDict({}, Struct())
        request = chat_pb2.ChatMessage(
            type=chat_pb2.MessageType.GET_CLUSTER_NODES,
            payload=empty_payload,
<<<<<<< HEAD
            sender="",  # not needed
=======
            sender="",
>>>>>>> 90e9eef8
            recipient="SERVER",
            timestamp=time.time(),
        )
        response = self.stub.GetClusterNodes(request)
        node_list_str = MessageToDict(response.payload).get("nodes", [])
        all_nodes = []
        for node_str in node_list_str:
            host, port_str = node_str.split(":")
            all_nodes.append((host, int(port_str)))
        # Test connectivity for each node
        for (host, port) in all_nodes:
            temp_client = ChatClient(username="", host=host, port=port, cluster_nodes=[])
            if temp_client.connect(timeout=1):
                active_nodes.append((host, port))
            temp_client.close()
    except Exception as e:
        print(f"Error retrieving cluster nodes: {e}")
    return active_nodes


# Attach this new method to ChatClient (monkey-patching for simplicity)
ChatClient.get_leader = get_leader
ChatClient.get_cluster_nodes = get_cluster_nodes


def init_session_state() -> None:
    """
    Initialize all necessary session state variables.

    This function ensures all required session state variables exist with proper
    default values. It handles:
    - User authentication state (logged_in, username)
    - Server connection details (host, port, cluster_nodes)
    - Chat state (selected partner, messages, etc.)
    - UI state (error messages, pending actions, etc.)
    """
    if "username" not in st.session_state:
        st.session_state.username = None
    if "logged_in" not in st.session_state:
        st.session_state.logged_in = False
    if "current_chat" not in st.session_state:
        st.session_state.current_chat = None
    if "messages" not in st.session_state:
        st.session_state.messages = []
    if "search_results" not in st.session_state:
        st.session_state.search_results = []
    if "lock" not in st.session_state:
        st.session_state.lock = threading.Lock()
    if "unread_map" not in st.session_state:
        st.session_state.unread_map = {}  # { partner_username: unread_count }
    if "messages_offset" not in st.session_state:
        st.session_state.messages_offset = 0
    if "messages_limit" not in st.session_state:
        st.session_state.messages_limit = 50
    if "scroll_to_bottom" not in st.session_state:
        st.session_state.scroll_to_bottom = True
    if "scroll_to_top" not in st.session_state:
        st.session_state.scroll_to_top = False
    if "clear_message_area" not in st.session_state:
        st.session_state.clear_message_area = False
    if "input_text" not in st.session_state:
        st.session_state.input_text = ""
    if "client_connected" not in st.session_state:
        st.session_state.client_connected = False
    if "server_host" not in st.session_state:
        st.session_state.server_host = "127.0.0.1"  # default
    if "server_port" not in st.session_state:
        st.session_state.server_port = 50051  # default
    if "server_connected" not in st.session_state:
        st.session_state.server_connected = False
    if "client" not in st.session_state:
        st.session_state.client = None
    if "error_message" not in st.session_state:
        st.session_state.error_message = ""
    if "fetch_chat_partners" not in st.session_state:
        st.session_state.fetch_chat_partners = False
    if "pending_deletions" not in st.session_state:
        st.session_state.pending_deletions = []
    if "displayed_messages" not in st.session_state:
        st.session_state.displayed_messages = []
    if "pending_username" not in st.session_state:
        st.session_state.pending_username = ""
    if "show_delete_form" not in st.session_state:
        st.session_state.show_delete_form = False
    if "global_message_limit" not in st.session_state:
        st.session_state.global_message_limit = 50
    if "conversations" not in st.session_state:
        st.session_state.conversations = {}
    if "input_key" not in st.session_state:
        st.session_state.input_key = "input_text_0"
    if "show_message_sent" not in st.session_state:
        st.session_state.show_message_sent = False


<<<<<<< HEAD
# def check_and_reconnect_leader(client: ChatClient) -> bool:
#     """
#     Check if the current connection is to the leader.
#     Returns True if we're connected to the leader (either already or after reconnecting),
#     False otherwise.
#     """
#     # First try current connection
#     try:
#         leader = client.get_leader()
#         if leader:
#             leader_host, leader_port = leader
#             if leader_host != client.host or leader_port != client.port:
#                 print(f"Detected leader change to {leader_host}:{leader_port}, reconnecting...")
#                 client.host = leader_host
#                 client.port = leader_port
#                 if client.connect():
#                     print("Successfully reconnected to new leader")
#                     if client.read_thread:
#                         client.read_thread = None
#                     client.start_read_thread()
#                     return True
#             else:
#                 return True  # Already connected to leader
#     except Exception as e:
#         print(f"Current connection failed: {e}")

#     # If current connection failed, try all known cluster nodes
#     print("Trying all known cluster nodes to find leader...")
#     for node_host, node_port in client.cluster_nodes:
#         if (node_host, node_port) == (
#             client.host,
#             client.port,
#         ):  # Skip current node as we know it failed
#             continue
#         try:
#             print(f"Trying node at {node_host}:{node_port}...")
#             temp_client = ChatClient(
#                 username="", host=node_host, port=node_port, cluster_nodes=client.cluster_nodes
#             )
#             if temp_client.connect(timeout=1):  # Short timeout for discovery
#                 leader = temp_client.get_leader()
#                 temp_client.close()
#                 if leader:
#                     leader_host, leader_port = leader
#                     print(
#                         f"Found leader through node {node_host}:{node_port}: {leader_host}:{leader_port}"
#                     )
#                     # Update client connection
#                     client.host = leader_host
#                     client.port = leader_port
#                     if client.connect():
#                         print("Successfully connected to leader")
#                         if client.read_thread:
#                             client.read_thread = None
#                         client.start_read_thread()
#                         return True
#         except Exception as e:
#             print(f"Failed to check node at {node_host}:{node_port}: {e}")
#             continue


#     print("Could not find leader through any known nodes")
#     return False
=======
>>>>>>> 90e9eef8
def check_and_reconnect_leader(client: ChatClient) -> bool:
    """
    Check if the current connection is to the leader.
    Returns True if we're connected to the leader (either already or after reconnecting),
    False otherwise.

    If we detect a new leader (host/port differs from what we were using),
    we clear local chat state so we can reload messages from scratch.
    """

    old_host, old_port = client.host, client.port  # remember the current host/port

    # 1. First try the current node
    try:
        leader = client.get_leader()
        if leader:
            leader_host, leader_port = leader

            # If we're already connected to that leader, just refresh cluster membership
            if (leader_host == client.host) and (leader_port == client.port):
                try:
                    updated_nodes = client.get_cluster_nodes()
                    if updated_nodes:
                        client.cluster_nodes = updated_nodes
                        print(f"Refreshed cluster nodes: {client.cluster_nodes}")
                except Exception as e:
                    print(f"Warning: Could not refresh cluster nodes from leader: {e}")
                return True
            else:
                # We are connected to a follower. Reconnect to the real leader
                print(f"Detected leader change to {leader_host}:{leader_port}, reconnecting...")
                client.host = leader_host
                client.port = leader_port
                if client.connect():
                    print("Successfully reconnected to new leader.")
                    # Start read thread
                    if client.read_thread:
                        client.read_thread = None
                    client.start_read_thread()

                    # --- CLEAR SESSION STATE IF CHANGED LEADERS ---
                    if (leader_host != old_host) or (leader_port != old_port):
                        _clear_local_chat_state()

                    # Now fetch updated cluster membership
                    try:
                        updated_nodes = client.get_cluster_nodes()
                        if updated_nodes:
                            client.cluster_nodes = updated_nodes
                            print(f"Refreshed cluster nodes: {client.cluster_nodes}")
                    except Exception as e:
                        print(f"Warning: Could not refresh cluster nodes from new leader: {e}")
                    return True
    except Exception as e:
        print(f"Current connection failed: {e}")
        # Remove the current node from the list so we don't keep retrying it
        if (client.host, client.port) in client.cluster_nodes:
            client.cluster_nodes.remove((client.host, client.port))

    # 2. If current node fails, try each known cluster node in turn
    print("Trying all known cluster nodes to find leader...")
    cluster_copy = list(client.cluster_nodes)
    for node_host, node_port in cluster_copy:
        try:
            # Skip if it's the one we just tried
            if node_host == client.host and node_port == client.port:
                continue
            print(f"Trying node at {node_host}:{node_port}...")
            temp_client = ChatClient(
                username="", host=node_host, port=node_port, cluster_nodes=client.cluster_nodes
            )
            if temp_client.connect(timeout=1):
                # If we got a connection, ask this node for the leader
                leader = temp_client.get_leader()
                temp_client.close()
                if leader:
                    leader_host, leader_port = leader
                    print(
                        f"Found leader through node {node_host}:{node_port}: {leader_host}:{leader_port}"
                    )
                    # Connect directly to the discovered leader
                    client.host = leader_host
                    client.port = leader_port
                    if client.connect():
                        print("Successfully connected to leader.")
                        if client.read_thread:
                            client.read_thread = None
                        client.start_read_thread()

                        # --- CLEAR SESSION STATE IF CHANGED LEADERS ---
                        if (leader_host != old_host) or (leader_port != old_port):
                            _clear_local_chat_state()

                        # Now fetch updated cluster membership
                        try:
                            updated_nodes = client.get_cluster_nodes()
                            if updated_nodes:
                                client.cluster_nodes = updated_nodes
                                print(f"Refreshed cluster nodes: {client.cluster_nodes}")
                        except Exception as e:
                            print(f"Warning: Could not refresh cluster nodes from new leader: {e}")
                        return True
                    else:
                        # If we fail to connect to the actual leader, remove it
                        print(
                            f"Could not connect to the actual leader at {leader_host}:{leader_port}."
                        )
                        if (leader_host, leader_port) in client.cluster_nodes:
                            client.cluster_nodes.remove((leader_host, leader_port))
                else:
                    # The node responded but didn't give us a valid leader => remove it
                    print(
                        f"Node {node_host}:{node_port} responded but gave no leader, removing it."
                    )
                    if (node_host, node_port) in client.cluster_nodes:
                        client.cluster_nodes.remove((node_host, node_port))
            else:
                # If connect() failed, remove that node
                print(f"Failed to connect to {node_host}:{node_port}, removing it.")
                if (node_host, node_port) in client.cluster_nodes:
                    client.cluster_nodes.remove((node_host, node_port))
        except Exception as e:
            print(f"Failed to check node at {node_host}:{node_port}: {e}")
            if (node_host, node_port) in client.cluster_nodes:
                client.cluster_nodes.remove((node_host, node_port))
            continue

    print("Could not find leader through any known nodes.")
    return False


def _clear_local_chat_state():
    """
    Clears out the local Streamlit session state for conversations, messages, etc.
    so we reload everything from the new leader from scratch.
    """
    # You can adjust exactly which fields you want to clear.
    # Typically we clear messages, displayed_messages, current_chat, and conversation caches.
    print("Clearing local chat state due to leader change...")
    st.session_state.messages = []
    st.session_state.displayed_messages = []
    st.session_state.conversations = {}
    st.session_state.current_chat = None
    st.session_state.unread_map = {}
    st.session_state.messages_offset = 0
    st.session_state.messages_limit = 50
    st.session_state.scroll_to_bottom = True
    st.session_state.scroll_to_top = False


def get_chat_client() -> Optional[ChatClient]:
    """
    Get the chat client from the session state, ensuring it's connected.

    The client's built-in leader check thread handles reconnection automatically,
    so this function only needs to verify the client exists and is logged in.

    Returns:
        Optional[ChatClient]: The connected chat client if available and logged in,
            None otherwise.
    """
    if (
        st.session_state.logged_in
        and st.session_state.client_connected
        and st.session_state.client is not None
    ):
        client = st.session_state.client
        if check_and_reconnect_leader(client):
            return client
        else:
            st.error("Lost connection to leader. Attempting to reconnect...")
            st.session_state.client_connected = False
    print("Chat client is not initialized or not connected to leader.")
    return None


def render_login_page() -> None:
    """
    Render the login/signup page with server connection settings.

    This function:
    1. Displays server connection settings (host, port, cluster nodes)
    2. Handles server connection attempts
    3. Manages username input
    4. Handles account creation and login
    5. Starts necessary background threads upon successful login
    """
    # If the user is already logged in, don't render the login page.
    if st.session_state.logged_in:
        return

    st.title("Secure Chat - Login / Sign Up")

    if st.session_state.error_message:
        st.error(st.session_state.error_message)

    with st.expander("Server Settings", expanded=True):
        if st.session_state.server_connected:
            st.markdown("✅ Connected to server:")
            st.code(f"{st.session_state.server_host}:{st.session_state.server_port}")
        else:
            server_host = st.text_input(
                "Server Host",
                value=st.session_state.server_host,
                key="server_host_input",
                help="Enter the server's IP address (default: 127.0.0.1)",
            )
            server_port = st.number_input(
                "Server Port",
                min_value=1,
                max_value=65535,
                value=st.session_state.server_port,
                key="server_port_input",
                help="Enter the server's port number (default: 50051)",
            )
            cluster_nodes_str = st.text_input(
                "Cluster Nodes",
                value=",".join(f"{h}:{p}" for h, p in st.session_state.cluster_nodes),
                key="cluster_nodes_input",
                help="Comma-separated list of host:port pairs for cluster nodes (e.g., 127.0.0.1:50051,127.0.0.1:50052)",
            )
            if st.button("Connect to Server"):
                if not server_host:
                    st.warning("Please enter the server's IP address.")
                else:
                    # Parse cluster nodes
                    try:
                        cluster_nodes = []
                        for node in cluster_nodes_str.split(","):
                            host, port = node.strip().split(":")
                            cluster_nodes.append((host, int(port)))
                        st.session_state.cluster_nodes = cluster_nodes
                    except Exception as e:
                        st.error(f"Invalid cluster nodes format: {e}")
                        return

                    st.session_state.server_host = server_host
                    st.session_state.server_port = int(server_port)
                    temp_client = ChatClient(
                        username="",
                        host=st.session_state.server_host,
                        port=st.session_state.server_port,
                        cluster_nodes=st.session_state.cluster_nodes,
                    )
                    if temp_client.connect():
                        if check_and_reconnect_leader(temp_client):
                            st.session_state.server_connected = True
                            st.session_state.error_message = ""
                            st.success(
                                f"Connected to leader server at {temp_client.host}:{temp_client.port}"
                            )
                            st.rerun()  # Re-run the app to use leader's address
                        else:
                            st.session_state.error_message = "Could not determine leader server."
                            st.error(st.session_state.error_message)
                        temp_client.close()
                    else:
                        st.session_state.server_connected = False
                        st.session_state.error_message = (
                            "Failed to connect to server at "
                            f"{st.session_state.server_host}:{st.session_state.server_port}"
                        )
                        st.error(st.session_state.error_message)
                        temp_client.close()

    st.markdown("---")

    if not st.session_state.server_connected:
        st.warning("Please connect to the server before logging in or creating an account.")
        return
    else:
        st.success("Successfully connected to server.")

    def on_username_submit():
        """Callback for username input"""
        username = st.session_state.username_input
        if username.strip():
            st.session_state.pending_username = username.strip()

    def on_login_submit():
        """Callback for login form"""
        password = st.session_state.login_password
        username = st.session_state.pending_username
        client = ChatClient(
            username=username,
            host=st.session_state.server_host,
            port=st.session_state.server_port,
            cluster_nodes=st.session_state.cluster_nodes,
        )
        if client.connect():
            success, error = client.login_sync(password)
            if success:
                st.session_state.username = username
                st.session_state.logged_in = True
                st.session_state.client = client
                st.session_state.client_connected = True
                st.session_state.global_message_limit = 50
                client.start_read_thread()
                client.start_leader_check_thread()
            else:
                if error and (
                    "does not exist" in error.lower()
                    or "will be created automatically" in error.lower()
                ):
                    created = client.create_account_sync(password)
                    if created:
                        st.session_state.username = username
                        st.session_state.logged_in = True
                        st.session_state.client = client
                        st.session_state.client_connected = True
                        st.session_state.global_message_limit = 50
                        client.start_read_thread()
                        client.start_leader_check_thread()
                        st.session_state.pending_username = ""
                    else:
                        st.error("Failed to create account.")
                else:
                    st.error(f"Login failed: {error}")
        else:
            st.error("Failed to connect to the server.")

    # If no pending username is set, prompt for one
    if not st.session_state.pending_username:
        username = st.text_input("Enter your unique username", key="username_input")
        st.button("Submit", on_click=on_username_submit)
        return

    username = st.session_state.pending_username

    # Check account existence using a dummy password attempt
    account_exists = False
    try:
        temp_client = ChatClient(
            username=username,
            host=st.session_state.server_host,
            port=st.session_state.server_port,
        )
        if temp_client.connect():
            success, error = temp_client.login_sync("dummy_password")
            if (
                not success
                and error
                and (
                    "does not exist" in error.lower()
                    or "will be created automatically" in error.lower()
                )
            ):
                account_exists = False
            else:
                account_exists = True
        temp_client.close()
    except Exception as e:
        st.error(f"Error checking account existence: {e}")

    if account_exists:
        st.info("Account found. Please log in by entering your password.")
        password = st.text_input("Password", type="password", key="login_password")
        st.button("Login", on_click=on_login_submit)
    else:
        st.info("No account found. Please create an account by choosing a password.")
        col1, col2 = st.columns(2)
        with col1:
            password1 = st.text_input("Enter Password", type="password", key="signup_password1")
        with col2:
            password2 = st.text_input("Confirm Password", type="password", key="signup_password2")

        if st.button("Create Account"):
            if password1 != password2:
                st.error("Passwords do not match.")
            elif len(password1) < 6:
                st.error("Password must be at least 6 characters long.")
            else:
                client = ChatClient(
                    username=username,
                    host=st.session_state.server_host,
                    port=st.session_state.server_port,
                    cluster_nodes=st.session_state.cluster_nodes,
                )
                if client.connect():
                    success = client.create_account_sync(password1)
                    if success:
                        st.session_state.username = username
                        st.session_state.logged_in = True
                        st.session_state.client = client
                        st.session_state.client_connected = True
                        st.session_state.global_message_limit = 50
                        client.start_read_thread()
                        client.start_leader_check_thread()
                        st.session_state.pending_username = ""
                    else:
                        st.error("Account creation failed. Username may already exist.")
                else:
                    st.error("Connection to server failed.")

    if st.button("Change Username"):
        st.session_state.pending_username = ""
        st.rerun()


def fetch_accounts(pattern: str = "", page: int = 1) -> None:
    client = get_chat_client()
    if client:
        try:
            response = client.list_accounts_sync(pattern, page)
            result = MessageToDict(response.payload)
            st.session_state.search_results = result.get("users", [])
        except Exception as e:
            st.warning(f"An error occurred while fetching accounts: {e}")
    else:
        st.warning("Client is not connected.")


def fetch_chat_partners() -> Tuple[List[str], Dict[str, int]]:
    client = get_chat_client()
    if client:
        response = client.list_chat_partners_sync()
        result = MessageToDict(response.payload)
        partners = result.get("chat_partners", [])
        unread_map = result.get("unread_map", {})
        st.session_state.chat_partners = partners
        st.session_state.unread_map = unread_map
        return partners, unread_map
    return [], {}


def load_conversation(partner: str, offset: int = 0, limit: int = 50) -> None:
    """
    Load messages from a conversation with a chat partner.

    This function:
    1. Retrieves messages from the server
    2. Updates the session state with the loaded messages
    3. Marks unread messages as read
    4. Updates the UI scroll position

    Args:
        partner (str): Username of the chat partner
        offset (int, optional): Number of messages to skip. Defaults to 0
        limit (int, optional): Maximum number of messages to load. Defaults to 50
    """
    client = get_chat_client()
    if client:
        max_retries = 3
        retry_delay = 1.0  # seconds

        for attempt in range(max_retries):
            try:
                # Try to reconnect to leader if needed
                if not check_and_reconnect_leader(client):
                    if attempt < max_retries - 1:
                        print(f"Failed to find leader (attempt {attempt + 1}/{max_retries})")
                        print("Waiting for leader election and retrying...")
                        time.sleep(retry_delay)
                        continue
                    else:
                        st.error("Could not find leader after multiple attempts")
                        return

                # Try to read conversation
                response = client.read_conversation_sync(partner, offset, limit)
                result = MessageToDict(response.payload)
                db_msgs = result.get("messages", [])
                db_msgs_sorted = sorted(db_msgs, key=lambda x: x["timestamp"])
                new_messages = []
                unread_ids = []
                for m in db_msgs_sorted:
                    msg_id = int(m["id"])
                    msg = {
                        "sender": m["from"],
                        "text": m["content"],
                        "timestamp": m["timestamp"],
                        "is_read": m.get("is_read", False),
                        "is_delivered": m.get("is_delivered", True),
                        "id": msg_id,
                    }
                    if msg["sender"].strip().lower() != st.session_state.username:
                        msg["is_read"] = True
                        unread_ids.append(msg_id)
                    new_messages.append(msg)

                with st.session_state.lock:
                    st.session_state.messages = new_messages
                    st.session_state.displayed_messages = new_messages
                    st.session_state.messages_offset = offset
                    st.session_state.messages_limit = limit
                    st.session_state.scroll_to_bottom = False
                    st.session_state.scroll_to_top = True
                    st.session_state.unread_map[partner] = 0

                # Mark messages as read
                if unread_ids:
                    try:
                        mark_request = chat_pb2.ChatMessage(
                            type=chat_pb2.MessageType.MARK_READ,
                            payload=ParseDict({"message_ids": unread_ids}, Struct()),
                            sender=st.session_state.username,
                            recipient="SERVER",
                            timestamp=time.time(),
                        )
                        mark_response = client.stub.MarkRead(mark_request)
                        mark_result = MessageToDict(mark_response.payload)
                        if "success" not in mark_result.get("text", "").lower():
                            st.warning("Failed to update read status on server.")
                    except Exception as e:
                        st.warning(f"Failed to mark messages as read: {e}")

                st.write(f"Loaded {len(new_messages)} messages.")
                return  # Success, exit the retry loop

            except Exception as e:
                if attempt < max_retries - 1:
                    print(f"Failed to load conversation (attempt {attempt + 1}/{max_retries}): {e}")
                    print("Retrying...")
                    time.sleep(retry_delay)
                    continue
                else:
                    st.error(f"Failed to load conversation: {e}")
                    return

        st.error("Failed to load conversation after multiple retries. Please try again later.")
    else:
        st.warning("Client is not connected.")


def process_incoming_realtime_messages() -> None:
    """
    Process new messages from the incoming messages queue.

    This function runs periodically to:
    1. Check for new messages in the client's incoming queue
    2. Update the UI with new messages
    3. Handle message delivery status
    4. Update unread message counts

    The function only triggers a UI rerun if there are actual changes
    (new messages or new chat partners).
    """
    client = get_chat_client()
    if client:
        changes_detected = False
        while not client.incoming_messages_queue.empty():
            msg = client.incoming_messages_queue.get()
            if msg.type == chat_pb2.MessageType.SEND_MESSAGE:
                sender = msg.sender
                text = MessageToDict(msg.payload).get("text", "")
                timestamp = msg.timestamp
                new_message = {
                    "sender": sender,
                    "text": text,
                    "timestamp": timestamp,
                    "is_read": True,
                    "is_delivered": True,
                    "id": MessageToDict(msg.payload).get("id"),
                }
                with st.session_state.lock:
                    if st.session_state.current_chat == sender:
                        # Only update messages if we're in the chat with the sender
                        st.session_state.messages.append(new_message)
                        st.session_state.messages = deduplicate_messages(st.session_state.messages)
                        if (
                            "conversations" in st.session_state
                            and st.session_state.current_chat in st.session_state.conversations
                        ):
                            conv = st.session_state.conversations[st.session_state.current_chat]
                            conv["displayed_messages"].append(new_message)
                            # TODO: shouldn't need that
                            conv["displayed_messages"] = deduplicate_messages(
                                conv["displayed_messages"]
                            )
                            if len(conv["displayed_messages"]) > conv["limit"]:
                                conv["displayed_messages"] = conv["displayed_messages"][
                                    -conv["limit"] :
                                ]
                        changes_detected = True
                        st.session_state.scroll_to_bottom = True
                    else:
                        # Update unread count and chat partners list
                        st.session_state.unread_map[sender] = (
                            st.session_state.unread_map.get(sender, 0) + 1
                        )
                        if "chat_partners" not in st.session_state:
                            st.session_state.chat_partners = []
                        if sender not in st.session_state.chat_partners:
                            st.session_state.chat_partners.append(sender)
                            changes_detected = True

                # Show notification for new message
                st.toast(f"New message from {sender}: {text}")

        # Only rerun if we detected changes that affect the UI
        if changes_detected:
            st.rerun()


def on_message_send(partner: str, new_msg: str, conv) -> None:
    """
    Handle message sending and update UI state.

    Args:
        partner: The recipient of the message
        new_msg: The message text
        conv: The current conversation state
    """
    client = get_chat_client()
    if client:
        try:
            response = client.send_message_sync(partner, new_msg)
            if "success" in MessageToDict(response.payload).get("text", "").lower():
                # Set flag to show success message after rerun
                st.session_state.show_message_sent = True
                # Generate a new key for the text input to clear it
                st.session_state.input_key = f"input_text_{int(time.time())}"
                # Load the conversation to update the display
                load_conversation(partner, 0, conv["limit"])
                conv["offset"] = 0
                conv["displayed_messages"] = st.session_state.displayed_messages.copy()
                conv["displayed_messages"] = deduplicate_messages(conv["displayed_messages"])
                st.rerun()
            else:
                st.error("Failed to send message.")
        except Exception as e:
            st.error(f"An error occurred while sending the message: {e}")
    else:
        st.error("Client is not connected.")


def render_sidebar() -> None:
    """
    Render the application sidebar with user controls and chat partner list.

    The sidebar includes:
    1. User account information and logout button
    2. Account deletion option
    3. List of chat partners with unread message counts
    4. Search functionality for finding users
    """
    st.sidebar.title("Menu")
    st.sidebar.subheader(f"Logged in as: {st.session_state.username}")

    if st.sidebar.button("Refresh Chats"):
        st.session_state.chat_partners = []
        st.session_state.unread_map = {}

    chat_partners, unread_map = fetch_chat_partners()

    with st.sidebar.expander("Existing Chats", expanded=True):
        if chat_partners:
            for partner in chat_partners:
                if partner != st.session_state.username:
                    unread_count = st.session_state.unread_map.get(partner, 0)
                    label = f"{partner}"
                    if unread_count > 0:
                        label += f" ({unread_count} unread)"
                    if st.button(label, key=f"chat_partner_{partner}"):
                        st.session_state.current_chat = partner
                        st.session_state.messages_offset = 0
                        load_conversation(partner, 0, st.session_state.global_message_limit)
                        st.session_state.scroll_to_bottom = True
                        st.session_state.scroll_to_top = False
                        st.rerun()
        else:
            st.write("No existing chats found.")

    with st.sidebar.expander("Find New Users", expanded=False):
        pattern = st.text_input("Search by username", key="search_pattern")
        if st.button("Search", key="search_button"):
            fetch_accounts(pattern, 1)
        if st.session_state.search_results:
            st.write("**Search Results:**")
            for user in st.session_state.search_results:
                if user != st.session_state.username:
                    if st.button(user, key=f"user_{user}"):
                        st.session_state.current_chat = user
                        st.session_state.messages_offset = 0
                        load_conversation(user, 0, st.session_state.global_message_limit)
                        st.session_state.scroll_to_bottom = True
                        st.session_state.scroll_to_top = False

    with st.sidebar.expander("Account Options", expanded=False):
        st.write("---")
        if st.button("Refresh Chat Partners"):
            st.session_state.fetch_chat_partners = True
            st.rerun()

        if st.button("Delete Account"):
            st.session_state.show_delete_form = True

        if st.session_state.get("show_delete_form", False):
            with st.form("delete_account_form"):
                confirm = st.checkbox(
                    "Are you sure you want to delete your account?", key="confirm_delete"
                )
                submitted = st.form_submit_button("Confirm Deletion")
                if submitted:
                    if confirm:
                        client = get_chat_client()
                        if client:
                            try:
                                response = client.delete_account_sync()
                                if (
                                    MessageToDict(response.payload)
                                    .get("text", "")
                                    .lower()
                                    .find("success")
                                    != -1
                                ):
                                    st.session_state.logged_in = False
                                    st.session_state.username = None
                                    st.session_state.current_chat = None
                                    st.session_state.messages = []
                                    st.session_state.unread_map = {}
                                    st.session_state.chat_partners = []
                                    st.session_state.search_results = []
                                    st.session_state.client = None
                                    st.session_state.client_connected = False
                                    st.session_state.server_connected = False
                                    st.session_state.error_message = ""
                                    st.session_state.pending_username = ""
                                    st.session_state.pending_deletions = []
                                    st.session_state.displayed_messages = []
                                    st.success("Account deleted successfully.")
                                    st.session_state.show_delete_form = False
                                    st.rerun()
                                else:
                                    st.error("Failed to delete account.")
                            except Exception as e:
                                st.error(f"An error occurred while deleting the account: {e}")
                        else:
                            st.error("Client is not connected.")
                    else:
                        st.warning("Please confirm the deletion.")


def deduplicate_messages(messages):
    """
    Return a new list of messages with duplicates removed.
    A 'duplicate' is defined by having the same (sender, text, timestamp).
    """
    seen = set()
    unique = []
    for msg in messages:
        # Build a key that identifies the message logically
        # If your 'id' is globally unique across servers, you could just use (msg["id"]).
        # Otherwise, use (sender, text, timestamp).
        # Round the timestamp slightly to avoid floating-point differences if desired.
        sender = msg.get("sender")
        text = msg.get("text")
        ts = float(msg.get("timestamp", 0.0))

        key = (sender, text, round(ts, 3))

        if key not in seen:
            seen.add(key)
            unique.append(msg)
    return unique


def render_chat_page_with_deletion() -> None:
    """
    Render the main chat interface with message deletion capability.

    This page shows:
    1. The current chat conversation
    2. Message input and send controls
    3. Message deletion checkboxes and confirmation
    4. Load more messages button
    5. Conversation settings (message limit)
    """
    st.title("Secure Chat")

    if st.session_state.current_chat:
        partner = st.session_state.current_chat
        st.subheader(f"Chat with {partner}")

        # Add auto-refresh for messages section only
        refresh_interval = 1  # refresh every 2 seconds
        st_autorefresh(interval=refresh_interval * 1000, key="message_refresh")

        if "conversations" not in st.session_state:
            st.session_state.conversations = {}

        if partner not in st.session_state.conversations:
            db_manager = DatabaseManager()
            conv_limit = db_manager.get_chat_message_limit(st.session_state.username, partner)
            st.session_state.conversations[partner] = {
                "displayed_messages": [],
                "offset": 0,
                "limit": conv_limit,
            }
        conv = st.session_state.conversations[partner]

        # Process any new messages before displaying
        process_incoming_realtime_messages()

        if not conv["displayed_messages"]:
            load_conversation(partner, conv["offset"], conv["limit"])
            conv["displayed_messages"] = st.session_state.displayed_messages.copy()
            conv["displayed_messages"] = deduplicate_messages(conv["displayed_messages"])

        new_limit = st.number_input(
            "Number of recent messages to display",
            min_value=5,
            max_value=1000,
            value=conv["limit"],
            step=5,
            key=f"messages_limit_input_{partner}",
        )
        if new_limit != conv["limit"]:
            conv["limit"] = new_limit
            conv["offset"] = 0
            load_conversation(partner, 0, new_limit)
            conv["displayed_messages"] = st.session_state.displayed_messages.copy()
            conv["displayed_messages"] = deduplicate_messages(conv["displayed_messages"])
            st.session_state.scroll_to_bottom = True
            st.session_state.scroll_to_top = False
            db_manager = DatabaseManager()
            db_manager.update_chat_message_limit(st.session_state.username, partner, new_limit)

        messages = conv["displayed_messages"]

        with st.container():
            with st.form("select_messages_form"):
                selected_message_ids = []
                for msg in messages:
                    print(msg)
                    sender = msg.get("sender")
                    text = msg.get("text")
                    ts = msg.get("timestamp")
                    msg_id = msg.get("id")
                    if isinstance(ts, str):
                        formatted_timestamp = ts
                    else:
                        try:
                            ts_float = float(ts)
                            formatted_timestamp = time.strftime(
                                "%Y-%m-%d %H:%M:%S", time.localtime(ts_float)
                            )
                        except Exception:
                            formatted_timestamp = "Unknown Time"

                    sender_name = "You" if sender == st.session_state.username else sender
                    cols = st.columns([4, 1])
                    with cols[0]:
                        st.markdown(f"**{sender_name}** [{formatted_timestamp}]:")
                        st.markdown(f"```\n{text}\n```")
                    with cols[1]:
                        delete_checkbox = st.checkbox(
                            "🗑️",
                            key=f"delete_{msg_id}",
                            help="Select to delete this message.",
                            label_visibility="collapsed",
                        )
                        if delete_checkbox:
                            selected_message_ids.append(msg_id)
                submit_button = st.form_submit_button(label="Delete Selected Messages")
                if submit_button:
                    if selected_message_ids:
                        st.session_state.pending_deletions = selected_message_ids
                    else:
                        st.warning("No messages selected for deletion.")

        if st.session_state.pending_deletions:
            st.markdown("### Confirm Deletion")
            with st.form("confirm_deletion_form"):
                confirm = st.checkbox(
                    "Are you sure you want to delete the selected messages?", key="confirm_deletion"
                )
                confirm_button = st.form_submit_button("Confirm Deletion")
                cancel_button = st.form_submit_button("Cancel")
                if confirm_button:
                    if confirm:
                        client = get_chat_client()
                        if client:
                            try:
                                response = client.delete_messages_sync(
                                    st.session_state.pending_deletions
                                )
                                if (
                                    MessageToDict(response.payload)
                                    .get("text", "")
                                    .lower()
                                    .find("success")
                                    != -1
                                ):
                                    st.success("Selected messages have been deleted.")
                                    load_conversation(partner, 0, conv["limit"])
                                    conv["offset"] = 0
                                    conv["displayed_messages"] = (
                                        st.session_state.displayed_messages.copy()
                                    )
                                    conv["displayed_messages"] = deduplicate_messages(
                                        conv["displayed_messages"]
                                    )
                                else:
                                    st.error("Failed to delete selected messages.")
                            except Exception as e:
                                st.error(f"An error occurred while deleting messages: {e}")
                        else:
                            st.error("Client is not connected.")
                        st.session_state.pending_deletions = []
                    else:
                        st.warning("Please confirm the deletion.")
                if cancel_button:
                    st.warning("Deletion canceled.")
                    st.session_state.pending_deletions = []

        # Show an extra container for the chat area so we can scroll it
        chat_html = """
        <div style="height:50px; padding:0.5rem;" id="chat-container">
        """
        if messages:
            chat_html += (
                "<p><em>Use the checkboxes on the right to select messages for deletion.</em></p>"
            )
        else:
            chat_html += "<p><em>No messages to display.</em></p>"
        chat_html += "</div>"

        if st.session_state.get("scroll_to_top", False):
            scroll_js = """
            <script>
                setTimeout(function(){
                    var objDiv = document.getElementById("chat-container");
                    objDiv.scrollTop = 0;
                }, 0);
            </script>
            """
            st.components.v1.html(scroll_js, height=0)
        elif st.session_state.get("scroll_to_bottom", False):
            scroll_js = """
            <script>
                setTimeout(function(){
                    var objDiv = document.getElementById("chat-container");
                    objDiv.scrollTop = objDiv.scrollHeight;
                }, 0);
            </script>
            """
            st.components.v1.html(scroll_js, height=0)

        st.markdown(chat_html, unsafe_allow_html=True)

        if st.button("Load More Messages"):
            new_offset = conv["offset"] + conv["limit"]
            load_conversation(partner, new_offset, conv["limit"])
            conv["offset"] = new_offset
            conv["displayed_messages"] = st.session_state.displayed_messages.copy()
            conv["displayed_messages"] = deduplicate_messages(conv["displayed_messages"])
            st.session_state.scroll_to_top = True
            st.session_state.scroll_to_bottom = False

        # Message input area with dynamic key
        new_msg = st.text_area(
            "Type your message",
            key=st.session_state.input_key,
            height=100,
        )
        print("new_msg", new_msg)

        # Send button with Enter key handling
        if st.button("Send") or (new_msg and new_msg.strip() and "\n" in new_msg):
            print("new_msg 2", new_msg)
            if new_msg.strip() == "":
                st.warning("Cannot send an empty message.")
            else:
                on_message_send(partner, new_msg.strip(), conv)
                # Show success message if flag is set
        if st.session_state.get("show_message_sent", False):
            st.success("Message sent.")
            st.session_state.show_message_sent = False  # Reset the flag

    else:
        st.info("Select a user from the sidebar or search to begin chat.")


def main() -> None:
    """
    Main entry point for the Streamlit application.

    This function:
    1. Parses command line arguments for server configuration
    2. Sets up the Streamlit page configuration
    3. Initializes session state
    4. Handles automatic server connection from command line args
    5. Renders either the login page or chat interface based on login state
    6. Manages background message processing
    """
    parser = argparse.ArgumentParser()
    parser.add_argument("--host", type=str, default="", help="Server host address")
    parser.add_argument("--port", type=int, default=0, help="Server port number")
    parser.add_argument(
        "--cluster-nodes",
        type=str,
        help="Comma-separated list of host:port pairs for cluster nodes",
        default="127.0.0.1:50051",
    )
    args, unknown = parser.parse_known_args()

    # Parse cluster nodes from command line
    cluster_nodes = []
    for node in args.cluster_nodes.split(","):
        host, port = node.strip().split(":")
        cluster_nodes.append((host, int(port)))

    st.set_page_config(page_title="Secure Chat", layout="wide")

    init_session_state()

    # Store cluster configuration in session state
    if "cluster_nodes" not in st.session_state:
        st.session_state.cluster_nodes = cluster_nodes

    # Automatic connection from command line arguments if provided.
    if not st.session_state.server_connected and args.host and args.port:
        st.session_state.server_host = args.host
        st.session_state.server_port = args.port
        temp_client = ChatClient(
            username="",
            host=args.host,
            port=args.port,
            cluster_nodes=st.session_state.cluster_nodes,
        )
        if temp_client.connect():
            if check_and_reconnect_leader(temp_client):
                st.session_state.server_connected = True
                st.success(
                    f"Automatically connected to leader at {temp_client.host}:{temp_client.port}"
                )
            else:
                st.error("Failed to determine leader server.")
        else:
            st.error(
                f"Failed to connect automatically to {args.host}:{args.port} (from command line)."
            )
        temp_client.close()
        st.rerun()

    if not st.session_state.logged_in:
        render_login_page()
    else:
        # Check if we need to reconnect to the leader
        if st.session_state.client is not None:
            if not check_and_reconnect_leader(st.session_state.client):
                st.error("Lost connection to leader. Please try reconnecting.")
                st.session_state.client_connected = False
                st.rerun()

        # If we do have a connected client and user is logged in, go to chat UI
        if st.session_state.client_connected:
            try:
                # Process any new messages
                process_incoming_realtime_messages()
            except Exception as e:
                st.warning(f"An error occurred while processing messages: {e}")

            # Add manual refresh button in the sidebar
            with st.sidebar:
                if st.button("🔄 Refresh"):
                    st.session_state.fetch_chat_partners = True
                    st.rerun()

            render_sidebar()
            render_chat_page_with_deletion()
        else:
            st.error("Client is not connected. Please try logging in again.")


if __name__ == "__main__":
    main()<|MERGE_RESOLUTION|>--- conflicted
+++ resolved
@@ -66,6 +66,7 @@
         return None
     return None
 
+
 def get_cluster_nodes(self) -> List[Tuple[str, int]]:
     active_nodes = []
     try:
@@ -73,11 +74,7 @@
         request = chat_pb2.ChatMessage(
             type=chat_pb2.MessageType.GET_CLUSTER_NODES,
             payload=empty_payload,
-<<<<<<< HEAD
-            sender="",  # not needed
-=======
             sender="",
->>>>>>> 90e9eef8
             recipient="SERVER",
             timestamp=time.time(),
         )
@@ -88,7 +85,7 @@
             host, port_str = node_str.split(":")
             all_nodes.append((host, int(port_str)))
         # Test connectivity for each node
-        for (host, port) in all_nodes:
+        for host, port in all_nodes:
             temp_client = ChatClient(username="", host=host, port=port, cluster_nodes=[])
             if temp_client.connect(timeout=1):
                 active_nodes.append((host, port))
@@ -172,72 +169,6 @@
         st.session_state.show_message_sent = False
 
 
-<<<<<<< HEAD
-# def check_and_reconnect_leader(client: ChatClient) -> bool:
-#     """
-#     Check if the current connection is to the leader.
-#     Returns True if we're connected to the leader (either already or after reconnecting),
-#     False otherwise.
-#     """
-#     # First try current connection
-#     try:
-#         leader = client.get_leader()
-#         if leader:
-#             leader_host, leader_port = leader
-#             if leader_host != client.host or leader_port != client.port:
-#                 print(f"Detected leader change to {leader_host}:{leader_port}, reconnecting...")
-#                 client.host = leader_host
-#                 client.port = leader_port
-#                 if client.connect():
-#                     print("Successfully reconnected to new leader")
-#                     if client.read_thread:
-#                         client.read_thread = None
-#                     client.start_read_thread()
-#                     return True
-#             else:
-#                 return True  # Already connected to leader
-#     except Exception as e:
-#         print(f"Current connection failed: {e}")
-
-#     # If current connection failed, try all known cluster nodes
-#     print("Trying all known cluster nodes to find leader...")
-#     for node_host, node_port in client.cluster_nodes:
-#         if (node_host, node_port) == (
-#             client.host,
-#             client.port,
-#         ):  # Skip current node as we know it failed
-#             continue
-#         try:
-#             print(f"Trying node at {node_host}:{node_port}...")
-#             temp_client = ChatClient(
-#                 username="", host=node_host, port=node_port, cluster_nodes=client.cluster_nodes
-#             )
-#             if temp_client.connect(timeout=1):  # Short timeout for discovery
-#                 leader = temp_client.get_leader()
-#                 temp_client.close()
-#                 if leader:
-#                     leader_host, leader_port = leader
-#                     print(
-#                         f"Found leader through node {node_host}:{node_port}: {leader_host}:{leader_port}"
-#                     )
-#                     # Update client connection
-#                     client.host = leader_host
-#                     client.port = leader_port
-#                     if client.connect():
-#                         print("Successfully connected to leader")
-#                         if client.read_thread:
-#                             client.read_thread = None
-#                         client.start_read_thread()
-#                         return True
-#         except Exception as e:
-#             print(f"Failed to check node at {node_host}:{node_port}: {e}")
-#             continue
-
-
-#     print("Could not find leader through any known nodes")
-#     return False
-=======
->>>>>>> 90e9eef8
 def check_and_reconnect_leader(client: ChatClient) -> bool:
     """
     Check if the current connection is to the leader.
@@ -1013,7 +944,7 @@
         st.subheader(f"Chat with {partner}")
 
         # Add auto-refresh for messages section only
-        refresh_interval = 1  # refresh every 2 seconds
+        refresh_interval = 2  # refresh every 2 seconds
         st_autorefresh(interval=refresh_interval * 1000, key="message_refresh")
 
         if "conversations" not in st.session_state:
